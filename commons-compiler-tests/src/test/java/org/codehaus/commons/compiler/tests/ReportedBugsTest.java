--- conflicted
+++ resolved
@@ -1,1422 +1,1369 @@
-
-/*
- * Janino - An embedded Java[TM] compiler
- *
- * Copyright (c) 2001-2010 Arno Unkrig. All rights reserved.
- *
- * Redistribution and use in source and binary forms, with or without modification, are permitted provided that the
- * following conditions are met:
- *
- *    1. Redistributions of source code must retain the above copyright notice, this list of conditions and the
- *       following disclaimer.
- *    2. Redistributions in binary form must reproduce the above copyright notice, this list of conditions and the
- *       following disclaimer in the documentation and/or other materials provided with the distribution.
- *    3. Neither the name of the copyright holder nor the names of its contributors may be used to endorse or promote
- *       products derived from this software without specific prior written permission.
- *
- * THIS SOFTWARE IS PROVIDED BY THE COPYRIGHT HOLDERS AND CONTRIBUTORS "AS IS" AND ANY EXPRESS OR IMPLIED WARRANTIES,
- * INCLUDING, BUT NOT LIMITED TO, THE IMPLIED WARRANTIES OF MERCHANTABILITY AND FITNESS FOR A PARTICULAR PURPOSE ARE
- * DISCLAIMED. IN NO EVENT SHALL THE COPYRIGHT HOLDER OR CONTRIBUTORS BE LIABLE FOR ANY DIRECT, INDIRECT, INCIDENTAL,
- * SPECIAL, EXEMPLARY, OR CONSEQUENTIAL DAMAGES (INCLUDING, BUT NOT LIMITED TO, PROCUREMENT OF SUBSTITUTE GOODS OR
- * SERVICES; LOSS OF USE, DATA, OR PROFITS; OR BUSINESS INTERRUPTION) HOWEVER CAUSED AND ON ANY THEORY OF LIABILITY,
- * WHETHER IN CONTRACT, STRICT LIABILITY, OR TORT (INCLUDING NEGLIGENCE OR OTHERWISE) ARISING IN ANY WAY OUT OF THE USE
- * OF THIS SOFTWARE, EVEN IF ADVISED OF THE POSSIBILITY OF SUCH DAMAGE.
- */
-
-// SUPPRESS CHECKSTYLE JavadocMethod|MethodName:9999
-
-package org.codehaus.commons.compiler.tests;
-
-import java.io.File;
-import java.io.IOException;
-import java.io.StringReader;
-import java.lang.reflect.Method;
-import java.util.Collection;
-import java.util.HashMap;
-import java.util.Map;
-import java.util.logging.Level;
-import java.util.logging.Logger;
-
-import org.codehaus.commons.compiler.AbstractJavaSourceClassLoader;
-import org.codehaus.commons.compiler.CompileException;
-import org.codehaus.commons.compiler.IClassBodyEvaluator;
-import org.codehaus.commons.compiler.ICompiler;
-import org.codehaus.commons.compiler.ICompilerFactory;
-import org.codehaus.commons.compiler.ICookable;
-import org.codehaus.commons.compiler.IExpressionEvaluator;
-import org.codehaus.commons.compiler.IScriptEvaluator;
-import org.codehaus.commons.compiler.ISimpleCompiler;
-import org.codehaus.commons.compiler.Location;
-import org.codehaus.commons.compiler.tests.bug172.First;
-import org.codehaus.commons.compiler.tests.bug180.UnaryDoubleFunction;
-import org.codehaus.commons.compiler.tests.bug63.IPred;
-import org.codehaus.commons.compiler.tests.bug63.Pred;
-import org.codehaus.commons.compiler.util.reflect.ByteArrayClassLoader;
-import org.codehaus.commons.compiler.util.resource.MapResourceCreator;
-import org.codehaus.commons.compiler.util.resource.MapResourceFinder;
-import org.codehaus.commons.compiler.util.resource.Resource;
-import org.junit.Assert;
-import org.junit.Before;
-import org.junit.Test;
-import org.junit.runner.RunWith;
-import org.junit.runners.Parameterized;
-import org.junit.runners.Parameterized.Parameters;
-
-import util.CommonsCompilerTestSuite;
-import util.TestUtil;
-
-/**
- * Test cases for the bugs reported on CODEHAUS JIRA (which ceased to exist in 2015) and <a
- * href="https://github.com/janino-compiler/janino/issues">issues</a> and <a
- * href="https://github.com/janino-compiler/janino/pulls">pull requests</a> on GITHUB for project JANINO.
- */
-@RunWith(Parameterized.class) public
-class ReportedBugsTest extends CommonsCompilerTestSuite {
-
-    @Parameters(name = "CompilerFactory={0}") public static Collection<Object[]>
-    compilerFactories() throws Exception {
-        return TestUtil.getCompilerFactoriesForParameters();
-    }
-
-    public
-    ReportedBugsTest(ICompilerFactory compilerFactory) throws Exception {
-        super(compilerFactory);
-    }
-
-    @SuppressWarnings("static-method") // JUNIT does not like it when "setUp()" is STATIC.
-    @Before public void
-    setUp() throws Exception {
-
-        // Optionally print class file disassemblies to the console.
-        if (Boolean.getBoolean("disasm")) {
-            Logger scl = Logger.getLogger("org.codehaus.janino.UnitCompiler");
-//            for (Handler h : scl.getHandlers()) {
-//                h.setLevel(Level.FINEST);
-//            }
-            scl.setLevel(Level.FINEST);
-        }
-    }
-
-    /**
-     * StackOverflowError when using field annotations with enum members.
-     *
-     * @see <a href="https://github.com/janino-compiler/janino/pull/31">GITHUB pull request #31</a>
-     */
-    @Test public void
-    testPullRequest31() throws Exception {
-        this.assertCompilationUnitCookable((
-            ""
-            + "package demo;\n"
-            + "\n"
-            + "import java.io.Serializable;\n"
-            + "import org.codehaus.commons.compiler.tests.annotation.RuntimeRetainedAnnotation2;\n"
-            + "import org.codehaus.commons.compiler.tests.annotation.RuntimeRetainedAnnotation4;\n"
-            + "import static org.codehaus.commons.compiler.tests.annotation.RuntimeRetainedAnnotation4Enum.SECOND;\n"
-            + "\n"
-            + "public class JaninoTestComponent implements Serializable {\n"
-            + "\n"
-            + "    public static final String CONST = \"HOWDY\";\n"
-            + "    private static final long serialVersionUID = 1L;\n"
-            + "\n"
-            + "    @RuntimeRetainedAnnotation2(CONST)\n"
-            + "    protected java.util.Date lastModifiedDate;\n"
-            + "\n"
-            + "    public JaninoTestComponent() {\n"
-            + "            // default constructor;\n"
-            + "    }\n"
-            + "}\n"
-        ));
-    }
-
-    @Test public void
-    testPullRequest46() throws Exception {
-        String params254 = (
-            ""
-            + "long arg000, long arg001, long arg002, long arg003, long arg004, long arg005, long arg006, long arg007, "
-            + "long arg008, long arg009, long arg010, long arg011, long arg012, long arg013, long arg014, long arg015, "
-            + "long arg016, long arg017, long arg018, long arg019, long arg020, long arg021, long arg022, long arg023, "
-            + "long arg024, long arg025, long arg026, long arg027, long arg028, long arg029, long arg030, long arg031, "
-            + "long arg032, long arg033, long arg034, long arg035, long arg036, long arg037, long arg038, long arg039, "
-            + "long arg040, long arg041, long arg042, long arg043, long arg044, long arg045, long arg046, long arg047, "
-            + "long arg048, long arg049, long arg050, long arg051, long arg052, long arg053, long arg054, long arg055, "
-            + "long arg056, long arg057, long arg058, long arg059, long arg060, long arg061, long arg062, long arg063, "
-            + "long arg064, long arg065, long arg066, long arg067, long arg068, long arg069, long arg070, long arg071, "
-            + "long arg072, long arg073, long arg074, long arg075, long arg076, long arg077, long arg078, long arg079, "
-            + "long arg080, long arg081, long arg082, long arg083, long arg084, long arg085, long arg086, long arg087, "
-            + "long arg088, long arg089, long arg090, long arg091, long arg092, long arg093, long arg094, long arg095, "
-            + "long arg096, long arg097, long arg098, long arg099, long arg100, long arg101, long arg102, long arg103, "
-            + "long arg104, long arg105, long arg106, long arg107, long arg108, long arg109, long arg110, long arg111, "
-            + "long arg112, long arg113, long arg114, long arg115, long arg116, long arg117, long arg118, long arg119, "
-            + "long arg120, long arg121, long arg122, long arg123, long arg124, long arg125, long arg126"
-        );
-
-        this.assertClassBodyCookable("public void foo(" + params254 + ") {}");
-        this.assertClassBodyUncookable("public void foo(" + params254 + ", int a) {}");
-        this.assertClassBodyCookable("public static void foo(" + params254 + ", int a) {}");
-        this.assertClassBodyUncookable("public static void foo(" + params254 + ", long a) {}");
-    }
-
-    @Test public void
-    testBug48() throws Exception {
-        this.assertCompilationUnitMainExecutable((
-            ""
-            + "package demo;\n"
-            + "public class Service {\n"
-            + "    public static boolean main() {\n"
-            + "        Broken[] dummy = new Broken[5];\n"
-            + "        return true;\n"
-            + "    }\n"
-            + "    class Broken {\n"
-            + "    }\n"
-            + "}"
-        ), "demo.Service");
-        this.assertCompilationUnitMainExecutable((
-            ""
-            + "package demo;\n"
-            + "public class Service {\n"
-            + "    public static Broken[] main() {\n"
-            + "        return null;\n"
-            + "    }\n"
-            + "}\n"
-            + "class Broken {\n"
-            + "}"
-        ), "demo.Service");
-    }
-
-    @Test public void
-    testBug54a() throws Exception {
-        this.assertScriptReturnsTrue(
-            ""
-            + "String s = \"\";\n"
-            + "try {\n"
-            + "    {\n"
-            + "        s += \"set1\";\n"
-            + "    }\n"
-            + "    {\n"
-            + "        boolean tmp4 = false;\n"
-            + "        if (tmp4) {\n"
-            + "            {\n"
-            + "                s += \"if true\";\n"
-            + "                if (true) return false;\n"
-            + "            }\n"
-            + "        }\n"
-            + "    }\n"
-            + "    {\n"
-            + "        s += \"return\";\n"
-            + "    }\n"
-            + "} catch (Exception e) {\n"
-            + "    s += \"exception\";\n"
-            + "} finally {\n"
-            + "    s +=\"finally\";\n"
-            + "}\n"
-            + "return \"set1returnfinally\".equals(s);"
-        );
-    }
-
-    @Test public void
-    testBug54b() throws Exception {
-        this.assertClassBodyCookable(
-            ""
-            + "void foo() {\n"
-            + "    while (true) {\n"
-            + "        if (true) {\n"
-            + "            break;\n"
-            + "        }\n"
-            + "        return;\n"
-            + "    }\n"
-            + "}\n"
-            + "void bar() {\n"
-            + "    while (true) {\n"
-            + "        {\n"
-            + "            if (true) {\n"
-            + "                break;\n"
-            + "            }\n"
-            + "        }\n"
-            + "        return;\n"
-            + "    }\n"
-            + "}\n"
-        );
-    }
-
-    @Test public void
-    testBug54c() throws Exception {
-        this.assertClassBodyCookable(
-            ""
-            + "void baz1() {\n"
-            + "    for (int i = 0; i < 100;) {\n"
-            + "        {\n"
-            + "            if (true) {\n"
-            + "                break;\n"
-            + "            }\n"
-            + "        }\n"
-            + "        i += 2;\n"
-            + "    }\n"
-            + "}\n"
-        );
-    }
-
-    @Test public void
-    testBug54d() throws Exception {
-        this.assertClassBodyCookable(
-            ""
-            + "void baz2() {\n"
-            + "    for (int i = 0; i < 100; i++) {\n"
-            + "        {\n"
-            + "            if (true) {\n"
-            + "                break;\n"
-            + "            }\n"
-            + "        }\n"
-            + "        i += 2;\n"
-            + "    }\n"
-            + "}\n"
-        );
-    }
-
-    @Test public void
-    testBug54e() throws Exception {
-        this.assertClassBodyCookable(
-            ""
-            + "public void foo() throws Exception {\n"
-            + "    for (int i = 0 ; true; i++) {\n"
-            + "        break;\n"
-            + "    }\n"
-            + "}\n"
-        );
-    }
-
-    @Test public void
-    testBug54f() throws Exception {
-        this.assertClassBodyCookable(
-            ""
-            + "public void foo() throws Exception {\n"
-            + "    for (int i = 0 ; true; i++) {\n"
-            + "        if (true) { break; }\n"
-            + "    }\n"
-            + "}\n"
-        );
-    }
-
-    @Test public void
-    testBug54g() throws Exception {
-        this.assertClassBodyCookable(
-            ""
-            + "public void foo() throws Exception {\n"
-            + "    {\n"
-            + "        try {\n"
-            + "            int i = 0;\n"
-            + "            for (; true;) {\n"
-            + "                try {\n"
-            + "                    {\n"
-            + "                        {\n" // Invoke: break
-            + "                            if (true) { break; }\n"
-            + "                        }\n" // End Invoke: break
-            + "                    }\n"
-            + "                    i++;\n"
-            + "                } finally {}\n"
-            + "                i++;\n"
-            + "            }\n"
-            + "            return;\n"
-            + "        } finally {}\n"
-            + "    }\n"
-            + "}\n"
-        );
-    }
-
-    @Test public void
-    testBug54h() throws Exception {
-        this.assertScriptExecutable(
-            ""
-            + "int c = 5;\n"
-            + "if (c == 5) {\n"
-            + "    if (true) return;\n"
-            + "} else {\n"
-            + "    return;\n"
-            + "}\n"
-            + "int b = 3;\n" // Physically unreachable, but logically reachable, hence not a compile error.
-        );
-    }
-
-    @Test public void
-    testBug55() throws Exception {
-        this.assertCompilationUnitCookable(
-            ""
-            + "class Junk {" + "\n"
-            + "    double[][] x = { { 123.4 } };" + "\n"
-            + "}"
-        );
-    }
-
-    @Test public void
-    testBug56() throws Exception {
-        this.assertScriptCookable(
-            ""
-            + "int dummy3 = 3;\n"
-            + "try {\n"
-            + "    // 3 vars must be declared in try block\n"
-            + "    int dummy5 = 5;\n"
-            + "    int dummy4 = 4;\n"
-            + "    boolean b = true;\n"
-            + "\n"
-            + "    while (b) {\n"
-            + "        try {\n"
-            + "            ++dummy5;\n"                // Optional
-            + "            return;\n"                  // <= Required
-            + "        } catch (Exception ex) {\n"
-            + "            ++dummy5;\n"
-            + "        }\n"
-            + "    }\n"
-            + "} finally {\n"
-            + "    ++dummy3;\n"
-            + "}\n"
-        );
-    }
-
-    @Test public void
-    testBug63() throws Exception {
-        String cnIPred = IPred.class.getCanonicalName();
-        String cnPred  = Pred.class.getCanonicalName();
-        this.assertClassBodyUncookable(
-            ""
-            + "public static boolean main() {\n"
-            + "    " + cnIPred + " p = new " + cnPred + "();\n"
-            + "    return !p.filter();\n" // Comile error, because 'IPred.filter()' throws 'Exception'
-            + "}\n"
-        );
-        this.assertClassBodyMainReturnsTrue(
-            ""
-            + "public static boolean main() {\n"
-            + "    " + cnPred + " p = new " + cnPred + "();\n"
-            + "    return !p.filter();\n"
-            + "}\n"
-        );
-    }
-
-    @Test public void
-    testBug69() throws Exception {
-        this.assertCompilationUnitMainExecutable((
-            ""
-            + "public class Test {\n"
-            + "    public static void main() {\n"
-            + "        Object foo = baz();\n"
-            + "//        System.out.println(\"hello\");\n"
-            + "    }\n"
-            + "    public static Object baz() {\n"
-            + "        final Test test = new Test();\n"
-            + "        return new Foo() {\n"
-            + "            private final void bar() {\n"
-            + "                try {\n"
-            + "                    whee();\n"
-            + "                } catch (Throwable ex) {\n"
-            + "                    throw test.choke();\n"
-            + "                }\n"
-            + "            }\n"
-            + "            private void whee() {\n"
-            + "            }\n"
-            + "        };\n"
-            + "    }\n"
-            + "    public RuntimeException choke() {\n"
-            + "        return new RuntimeException(\"ack\");\n"
-            + "    }\n"
-            + "    private static abstract class Foo {\n"
-            + "    }\n"
-            + "}\n"
-        ), "Test");
-    }
-
-    @Test public void
-    testBug70() throws Exception {
-        this.assertClassBodyCookable(
-            ""
-            + "public String result = \"allow\", email = null, anno = null, cnd = null, transactionID = null;\n"
-            + "public String treeCode(String root) {\n"
-            + "    try {\n"
-            + "        return null;\n"
-            + "    } catch (Exception treeEx) {\n"
-            + "        treeEx.printStackTrace();\n"
-            + "        result = \"allow\";\n"
-            + "    }\n"
-            + "    return result;\n"
-            + "}\n"
-        );
-    }
-
-    @Test public void
-    testBug71() throws Exception {
-        this.assertCompilationUnitMainReturnsTrue((
-            ""
-            + "public class ACI {\n"
-            + "    public static boolean main() {\n"
-            + "        Sub s = new ACI().new Sub(new int[] { 1, 2 });\n"
-            + "        return s.x == 1 && s.y == 2;\n"
-            + "    }\n"
-            + "    class Sub {\n"
-            + "        int x, y;\n"
-            + "        public Sub(int[] a) {\n"
-            + "            this(a[0], a[1]);\n"
-            + "        }\n"
-            + "        public Sub(int x, int y) {\n"
-            + "            this.x = x;\n"
-            + "            this.y = y;\n"
-            + "        }\n"
-            + "    }\n"
-            + "}\n"
-        ), "ACI");
-        this.assertCompilationUnitMainReturnsTrue((
-            ""
-            + "public class SCI {\n"
-            + "    public static boolean main() {\n"
-            + "        Sub s = new SCI().new Sub(1, 2);\n"
-            + "        return s.x == 1 && s.y == 2;\n"
-            + "    }\n"
-            + "    class Sub extends Foo.Subb {\n"
-            + "        public Sub(int x, int y) {\n"
-            + "            new Foo().super(x, y);\n"
-            + "        }\n"
-            + "    }\n"
-            + "}\n"
-            + "class Foo {\n"
-            + "    class Subb {\n"
-            + "        int x, y;\n"
-            + "        public Subb(int x, int y) {\n"
-            + "            this.x = x;\n"
-            + "            this.y = y;\n"
-            + "        }\n"
-            + "    }\n"
-            + "}\n"
-        ), "SCI");
-    }
-
-    @Test public void
-    testBug80() throws Exception {
-        // Expression compilation is said to throw StackOverflowError!?
-        this.assertExpressionUncookable("(10).total >= 100.0 ? 0.0 : 7.95");
-    }
-
-    @Test public void
-    testBug81() throws Exception {
-        // IncompatibleClassChangeError when invoking getClass() on interface references
-        this.assertScriptExecutable(
-            ""
-            + "import java.util.ArrayList;\n"
-            + "import java.util.List;\n"
-            + "\n"
-            + "List list = new ArrayList();\n"
-            + "/*System.out.println(*/list.getClass()/*)*/;\n"
-        );
-    }
-
-    @Test public void
-    testBug99() throws Exception {
-        // ConcurrentModificationException due to instance variable of Class type initialized using a class literal
-        this.assertCompilationUnitCookable("class Test{Class c = String.class;}");
-    }
-
-    @Test public void
-    testBug102() throws Exception {
-        // Static initializers are not executed
-        this.assertCompilationUnitMainReturnsTrue((
-            ""
-            + "public class Test{\n"
-            + "    static String x = \"\";\n"
-            + "    static { x += 0; }\n"
-            + "    static int a = 7;\n"
-            + "    static { x += a; }\n"
-            + "//    static { System.out.println(\"HELLO\"); }\n"
-            + "    public static boolean main() {\n"
-            + "//        System.out.println(\">>>\" + x + \"<<<\");\n"
-            + "        return x.equals(\"07\");\n"
-            + "    }\n"
-            + "}"
-        ), "Test");
-
-        ISimpleCompiler compiler = this.compilerFactory.newSimpleCompiler();
-        compiler.cook(new StringReader("public class Test{static{System.setProperty(\"foo\", \"bar\");}}"));
-        Class<?> testClass = compiler.getClassLoader().loadClass("Test"); // Only loads the class (JLS7 12.2).
-        Assert.assertNull(System.getProperty("foo"));
-        testClass.newInstance(); // Initializes the class (JLS7 12.4).
-        Assert.assertEquals("bar", System.getProperty("foo"));
-        System.getProperties().remove("foo");
-        Assert.assertNull(System.getProperty("foo"));
-    }
-
-    @Test public void
-    testBug105() throws Exception {
-        // Possible to call a method of an enclosing class as if it was a member of an inner class
-        this.assertClassBodyUncookable(
-            ""
-            + "class Price {\n"
-            + "  public int getPriceA() {\n"
-            + "    return 1;\n"
-            + "  }\n"
-            + "\n"
-            + "  public int getPriceB() {\n"
-            + "    return 2;\n"
-            + "  }\n"
-            + "}\n"
-            + "\n"
-            + "Price price;\n"
-            + "\n"
-            + "public int assign() {\n"
-            + "  return price.rate();\n" // This should not compile.
-            + "}\n"
-            + "\n"
-            + "int rate() {\n"
-            + "  return 17;\n"
-            + "}\n"
-        );
-    }
-
-    @Test public void
-    testBug106() throws Exception {
-        this.assertJavaSourceLoadable(new File("src/test/resources/Bug 106"), "b.C3");
-        this.assertCompilationUnitMainReturnsTrue((
-            ""
-            + "class MyFile extends java.io.File {\n"
-            + "    public MyFile() { super(\"/my/file\"); }\n"
-            + "}\n"
-            + "public class Main {\n"
-            + "    public static boolean main() {\n"
-            + "        return 0 == new MyFile().compareTo(new MyFile());\n"
-            + "    }\n"
-            + "}"
-        ), "Main");
-        this.assertScriptReturnsTrue(
-            ""
-            + "StringBuffer sb = new StringBuffer();\n"
-            + "sb.append('(');\n"
-            + "return sb.length() == 1;\n"
-        );
-    }
-
-    @Test public void
-    testBug147() throws Exception {
-        this.assertCompilationUnitCookable(
-            ""
-            + "public class Foo {\n"
-            + "    public static void main(String[] args) {\n"
-            + "        new Object() {\n"
-            + "            Object bar = new Object() {\n"
-            + "                public Object getObject(int i8) {\n"
-            + "                    switch (i8) { case 0: return \"sss\"; }\n"
-            + "                    return null;\n"
-            + "                }\n"
-            + "            };\n"
-            + "        };\n"
-            + "    }\n"
-            + "}"
-        );
-    }
-
-    @Test public void
-    testBug149() throws Exception {
-
-        // JLS7 3.10.6: "aaa\/bbb" contains an invalid escape sequence: "\/".
-        this.assertExpressionUncookable("\"aaa\\/bbb\"");
-    }
-
-    @SuppressWarnings("deprecation") @Test public void
-    testBug157() throws Exception {
-        this.compilerFactory.newExpressionEvaluator().setReturnType(Long.class);
-    }
-
-    @Test public void
-    testBug153_1() throws Exception {
-        this.assertScriptExecutable("Comparable x = 5.0;");
-    }
-
-    @Test public void
-    testBug153_2() throws Exception {
-
-        // JLS7 5.5 says about casting conversion:
-        //
-        //    Casting contexts allow the use of:
-        // ...
-        //     * a boxing conversion (�5.1.7)
-        //
-        // , but obviously (JAVAC) a boxing conversion followed by a widening reference conversion is also
-        // permitted (as for assignment conversion).
-        this.assertScriptExecutable("Comparable x = (Comparable) 5.0;");
-    }
-
-    @Test public void
-    testBug153_3() throws Exception {
-        this.assertScriptExecutable("long x = new Integer(8);");
-    }
-
-    @Test public void
-    testBug153_4() throws Exception {
-
-        // JLS7 5.5 says about casting conversion:
-        //
-        //    Casting contexts allow the use of:
-        // ...
-        //     * an unboxing conversion (�5.1.8)
-        //
-        // , but obviously (JAVAC) an unboxing conversion followed by a widening primitive conversion is also
-        // permitted (as for assignment conversion).
-        this.assertScriptExecutable("long x = (long) new Integer(8);");
-    }
-
-    @Test public void
-    testBug161_1() throws Exception {
-        this.assertCompilationUnitCookable(
-            ""
-            + "public class Test {\n"
-            + "    public static void test2(boolean x, boolean y) {\n"
-            + "        boolean v4 = x || null == null;\n"
-            + "    }\n"
-            + "}\n"
-        );
-    }
-
-    @Test public void
-    testBug161_2() throws Exception {
-        this.assertCompilationUnitCookable(
-            ""
-            + "public class Test\n"
-            + "{\n"
-            + "    boolean bar  = false;\n"
-            + "    public void test() {\n"
-            + "        boolean v4 = bar || null == null;\n"
-            + "    }\n"
-            + "\n"
-            + "    public static void main(String[] args) {\n"
-            + "        new Test().test();\n"
-            + "    }\n"
-            + "}\n"
-        );
-    }
-
-    @Test public void
-    testBug162() throws Exception {
-        this.assertCompilationUnitCookable(
-            ""
-            + "public class BridgeTest {\n"
-            + "\n"
-            + "    public static class Dad {\n"
-            + "        public Object foo() { return 1; } \n"
-            + "    }\n"
-            + "\n"
-            + "    public static class Kid extends Dad {\n"
-            + "        @Override public Double foo() { return 2.3; }\n"
-            + "    }\n"
-            + "\n"
-            + "\n"
-            + "    public static void main() {\n"
-            + "        new Kid().foo();\n"
-            + "    }\n"
-            + "}"
-        );
-    }
-
-    @Test public void
-    testBug163() throws Exception {
-        this.assertClassBodyCookable(
-            ""
-            + "import java.io.*;\n"
-            + "\n"
-            + "public void foo() throws IOException {\n"
-            + "    if (true) {\n"
-            + "        try {\n"
-            + "            if (false) {\n"
-            + "                throw new IOException(\"my exc\");\n"
-            + "            }\n"
-            + "            System.out.println(\"xyz\");\n" // <= At least one stmt.
-            + "\n"
-            + "        } catch (IOException e) {\n"        // <= "Catch clause is unreachable"
-            + "            throw new java.lang.RuntimeException(e);\n"
-            + "        }\n"
-            + "    }\n"
-            + "}"
-        );
-    }
-
-    @Test public void
-    testBug169() throws Exception {
-        // SUPPRESS CHECKSTYLE LineLength:94
-        this.assertCompilationUnitCookable(
-            ""
-            + "import java.util.*;\n"
-            + "\n"
-            + "class Test2 {\n"
-            + "    final Object fld1 = \"\";\n"
-            + "    public void bind(final Object param2) {\n"
-            + "        fld1.hashCode();\n"
-            + "        final Object lvar3 = param2;\n"
-            + "        new Object() {\n"
-            + "            {\n"
-            + "                fld1.hashCode();\n"
-            + "                param2.hashCode();\n"
-            + "            }\n"
-            + "            final Object fld4 = fld1.hashCode() + param2.hashCode() + lvar3.hashCode();\n"
-            + "            public void meth(final Object parm5) {\n"
-            + "                fld1.hashCode();\n"
-            + "                param2.hashCode();\n"
-            + "                lvar3.hashCode();\n"
-            + "                fld4.hashCode();\n"
-            + "                parm5.hashCode();\n"
-            + "                final Object lvar5a = null;\n"
-            + "                final Object lvar6 = new Object() {\n"
-            + "                    void meth() {\n"
-            + "                        fld1.hashCode();\n"
-            + "                        param2.hashCode();\n"
-            + "                        lvar3.hashCode();\n"
-            + "                        fld4.hashCode();\n"
-            + "                        parm5.hashCode();\n"
-            + "                    }\n"
-            + "                    final Object fld7 = fld1.hashCode() + param2.hashCode() + lvar3.hashCode() + fld4.hashCode() + parm5.hashCode() + lvar5a.hashCode() /*+ SNO lvar6.hashCode()*/;\n"
-            + "                    private void dummy() { throw new AssertionError(lvar5a); }\n"
-            + "                    Object fld8 = new Object() {\n"
-            + "                        final Object fld9 = fld1.hashCode() + /*param2.hashCode() + lvar3.hashCode() +*/ fld4.hashCode() + /*parm5.hashCode() + lvar5a.hashCode() + lvar6.hashCode()*/ + fld7.hashCode() + fld8.hashCode();\n"
-            + "                        public void apply(final Object parm10) {\n"
-            + "                            fld1.hashCode();\n"
-            + "    // Unknown var or type  param2.hashCode();\n"
-            + "    // Unknown var or type  lvar3.hashCode();\n"
-            + "                            fld4.hashCode();\n"
-            + "    // Unknown var or type  parm5.hashCode();\n"
-            + "    // Unknown var or type  lvar5a.hashCode();\n"
-            + "    // Unknown var or type  lvar6.hashCode();\n"
-            + "                            fld7.hashCode();\n"
-            + "                            fld8.hashCode();\n"
-            + "                            fld9.hashCode();\n"
-            + "                            parm10.hashCode();\n"
-            + "                            final Object lvar11 = null;\n"
-            + "                            final Object lvar12 = new Object() {\n"
-            + "                                final Object fld13 = fld1.hashCode() + fld4.hashCode() + fld7.hashCode() + fld8.hashCode();\n"
-            + "                                public void meth(final Object parm14) {\n"
-            + "                                    fld1.hashCode();\n"
-            + "            // Unknown var or type  param2.hashCode();\n"
-            + "            // Unknown var or type  lvar3.hashCode();\n"
-            + "                                    fld4.hashCode();\n"
-            + "            // Unknown var or type  parm5.hashCode();\n"
-            + "            // Unknown var or type  lvar6.hashCode();\n"
-            + "                                    fld7.hashCode();\n"
-            + "                                    fld8.hashCode();\n"
-            + "                                    fld9.hashCode();\n"
-            + "                                    parm10.hashCode();\n"
-            + "                                    lvar11.hashCode();\n"
-            + "                        // SNO      lvar12.hashCode();\n"
-            + "                                    fld13.hashCode();\n"
-            + "                                    parm14.hashCode();\n"
-            + "                                    final Object lvar15 = fld1.hashCode() + fld4.hashCode() + fld7.hashCode() + fld8.hashCode();\n"
-            + "                                    new Object() {\n"
-            + "                                        void meth() {\n"
-            + "                                            fld1.hashCode();\n"
-            + "                   // Unknown var or type   param2.hashCode();\n"
-            + "                   // Unknown var or type   lvar3.hashCode();\n"
-            + "                                            fld4.hashCode();\n"
-            + "                   // Unknown var or type   parm5.hashCode();\n"
-            + "                   // Unknown var or type   lvar6.hashCode();\n"
-            + "                                            fld7.hashCode();\n"
-            + "                                            fld8.hashCode();\n"
-            + "                                            fld9.hashCode();\n"
-            + "                                            parm10.hashCode();\n"
-            + "                                            lvar11.hashCode();\n"
-            + "                          // SNO            lvar12.hashCode();\n"
-            + "                                            fld13.hashCode();\n"
-            + "                                            parm14.hashCode();\n"
-            + "                                            lvar15.hashCode();\n"
-            + "                                        }\n"
-            + "                                    };\n"
-            + "                                }\n"
-            + "                            };\n"
-            + "                        }\n"
-            + "                    };\n"
-            + "                };\n"
-            + "            }\n"
-            + "        };\n"
-            + "    }\n"
-            + "}\n"
-        );
-    }
-
-    @Test public void
-    testBug172() throws Exception {
-        String cnFirst = First.class.getCanonicalName();
-        this.assertCompilationUnitCookable(
-            ""
-            + "public class Base {\n"
-            + "\n"
-            + "    public String foo = \"foo_field\";\n"
-            + "\n"
-            + "    static Object obj = new " + cnFirst + "();\n"
-            + "    static int ref = ((" + cnFirst + ") obj).field1;\n"
-            + "}\n"
-        );
-    }
-
-    @Test public void
-    testBug179() throws Exception {
-        IExpressionEvaluator ee = this.compilerFactory.newExpressionEvaluator();
-        ee.setExpressionType(Object[].class);
-        ee.cook("new Object[] { 1, \"foo\", 3, 4 }");
-    }
-
-    @Test public void
-    testBug180() throws Exception {
-
-//        System.out.println(System.getProperty("java.version"));
-        String interfaceName = UnaryDoubleFunction.class.getCanonicalName();
-        String script        = (
-            ""
-            + "package test.compiled;\n"
-            + "import static java.lang.Math.*;\n"
-            + "public final class JaninoCompiledFastexpr1 implements " + interfaceName + " {\n"
-            + "    public double evaluate(double x) {\n"
-            + "        return (2 + (7-5) * 3.14159 * x + sin(0));\n"
-            + "    }\n"
-            + "}"
-        );
-        ISimpleCompiler sc = this.compilerFactory.newSimpleCompiler();
-        sc.cook(script);
-    }
-
-    @Test public void
-    testBug182() throws Exception {
-        this.assertExpressionCookable("System.currentTimeMillis() == 7 ? Double.valueOf(1) : Float.valueOf(2)");
-    }
-
-    @Test public void
-    testBug184() throws Exception {
-        this.assertCompilationUnitCookable(
-            ""
-            + "public class Test {\n"
-            + "    public void foo() {\n"
-//            + "        byte a = 1;\n"
-//            + "        if (true) {\n"
-            + "            Label: {\n"
-            + "                if (false) {\n"
-            + "                    break Label;\n"
-            + "                }\n"
-            + "                if (true) {\n"
-            + "                    break Label;\n"
-            + "                }\n"
-            + "            }\n"
-//            + "        }\n"
-            + "    }\n"
-            + "}\n"
-        );
-    }
-
-    /**
-     * <a href="https://github.com/janino-compiler/janino/issues/6">Issue #6: Assertion error for public static final
-     * field declaration</a>
-     */
-    @Test public void
-    testIssue6() throws Exception {
-        this.assertCompilationUnitCookable(
-            ""
-            + "public enum MyEnum {\n"
-            + "  A, B;\n"
-            + "  Object notAnEnumConstant = new Object();\n"
-            + "}\n"
-        );
-    }
-
-    /**
-     * <a href="https://github.com/janino-compiler/janino/issues/53">Issue #53: Cannot compile enums</a>
-     * @throws Exception
-     */
-    @Test public void
-    testIssue53() throws Exception {
-        AbstractJavaSourceClassLoader jscl = this.compilerFactory.newJavaSourceClassLoader();
-
-        jscl.setSourcePath(new File[] { new File("src/test/resources/issue53") });
-
-        String cfid      = this.compilerFactory.getId();
-        String fieldName = (
-            "org.codehaus.janino".equals(cfid)               ? "ENUM$VALUES" :
-            "org.codehaus.commons.compiler.jdk".equals(cfid) ? "$VALUES"     :
-            "???"
-        );
-
-        Assert.assertTrue(jscl.loadClass("pkg1.Enum1").getDeclaredField(fieldName).getType().isArray());
-        Assert.assertTrue(jscl.loadClass("pkg2.Enum1").getDeclaredField(fieldName).getType().isArray());
-    }
-
-    /**
-     * <a href="https://github.com/janino-compiler/janino/issues/65">Issue #65:Compilation Error Messages Generated by
-     * JDK</a>
-     */
-    @Test public void
-    testIssue65() throws Exception {
-        ReportedBugsTest.assertUncookableLocation(
-            "File 'FILENAME', Line 5, Column 9",
-            this.compilerFactory.newSimpleCompiler(),
-            (
-                ""
-                + "public class Example {\n"
-                + "    public static void main(String[] unused) {\n"
-                + "\n"
-                + "\n"
-                + "        )\n"
-                + "\n"
-                + "\n"
-                + "    }\n"
-                + "\n"
-                + "\n"
-                + "}\n"
-            )
-        );
-    }
-
-    @Test public void
-    testIssue65_tabWidth() throws Exception {
-        ReportedBugsTest.assertUncookableLocation(
-            "File 'FILENAME', Line 5, Column 25",
-            this.compilerFactory.newSimpleCompiler(),
-            (
-                ""
-                + "public class Example {\n"
-                + "    public static void main(String[] unused) {\n"
-                + "\n"
-                + "\n"
-                + "  \t\t\t)\n" // <= Three TABs expand to 3x8=24 columns
-                + "\n"
-                + "\n"
-                + "    }\n"
-                + "\n"
-                + "\n"
-                + "}\n"
-            )
-        );
-    }
-
-    @Test public void
-    testIssue65_classBodyEvaluator() throws Exception {
-        ReportedBugsTest.assertUncookableLocation(
-            "File 'FILENAME', Line 4, Column 5",
-            this.compilerFactory.newClassBodyEvaluator(),
-            (
-                ""
-                + "public static void main(String[] unused) {\n"
-                + "\n"
-                + "\n"
-                + "    )\n"
-                + "\n"
-                + "\n"
-                + "}\n"
-            )
-        );
-    }
-
-    @Test public void
-    testIssue65_scriptEvaluator() throws Exception {
-        ReportedBugsTest.assertUncookableLocation(
-            "File 'FILENAME', Line 1, Column 7",
-            this.compilerFactory.newScriptEvaluator(),
-            "      )   \n"
-        );
-    }
-
-    @Test public void
-    testIssue65_scriptEvaluators() throws Exception {
-        ReportedBugsTest.assertUncookableLocation(
-            "File 'FILENAME2', Line 4, Column 7",
-            this.compilerFactory.newScriptEvaluator(),
-            ";",
-            "   ;",
-            "   \r \n \r\n      )" // <= FILENAME2
-        );
-    }
-
-    @Test public void
-    testIssue69_IncompatibleClassChangeError_when_evaluating_against_janino9plus() throws Exception {
-
-        try {
-            IExpressionEvaluator ee = this.compilerFactory.newExpressionEvaluator();
-
-            if (this.isJdk && CommonsCompilerTestSuite.JVM_VERSION < 8) return;
-            ee.setSourceVersion(8);
-            ee.setTargetVersion(8);
-
-            ee.cook("java.util.stream.Stream.of(1, 2, 3).toArray()");
-            Assert.assertArrayEquals(new Object[] { 1, 2, 3 }, (Object[]) ee.evaluate());
-        } catch (CompileException ce) {
-            if (ce.getMessage().contains("only available for target version")) return;
-            throw ce;
-        }
-    }
-
-//    @Test public void
-//    testIssue69() throws Exception {
-//
-//        if (CommonsCompilerTestSuite.JVM_VERSION < 8) return;
-//
-//        IExpressionEvaluator ee = this.compilerFactory.newExpressionEvaluator();
-//        ee.cook("java.util.stream.Stream.of(1, 2, 3)");
-//        Assert.assertEquals("xxx", ee.evaluate());
-//    }
-
-    @Test public void
-    testIssue73_Operator_Ampersand_not_defined_on_types_java_lang_Integer_int() throws Exception {
-        this.assertExpressionCookable("new Integer(1)&2");
-    }
-
-    /**
-     * <a href="https://github.com/janino-compiler/janino/issues/47">Issue #47: UnitCompiler fails with
-     * CompileException when parent interface method is overridden in child interface with subtype return type</a>
-     */
-    @Test public void
-    testIssue47() throws Exception {
-        ISimpleCompiler s = this.compilerFactory.newSimpleCompiler();
-        s.setDebuggingInformation(true, true, true);
-        s.cook(
-            ""
-            + "package pkg;\n"
-            + "\n"
-            + "import org.codehaus.commons.compiler.tests.ReportedBugsTest.B;\n"
-            + "\n"
-            + "public class D {\n"
-            + "    public Object one(B b) {\n"
-            + "       return b.theFirstMethod().theSecondMethod();\n"
-            + "    }\n"
-            + "}\n"
-        );
-        s.getClassLoader().loadClass("pkg.D");
-    }
-
-    /**
-     * <a href="https://github.com/janino-compiler/janino/issues/90">Issue #90: "Incompatible expression types" or
-     * verification errors when using ternary expressions with null in one branch</a>
-     */
-    @Test public void
-    testIssue90() throws Exception {
-        this.assertExpressionEvaluatesTrue("1 == (false ? null : 1)");
-        this.assertScriptExecutable("boolean cond = true; Integer result = cond ? null : 1;");
-    }
-
-    /**
-     * <a href="https://github.com/janino-compiler/janino/issues/102">Issue #102: "$" in class name can't be handled by
-     * janino</a>
-     */
-    @Test public void
-    testIssue102__1() throws Exception {
-        this.assertExpressionEvaluatable("import java.util.Map; Map.class");
-    }
-
-    @Test public void
-    testIssue102__2() throws Exception {
-        this.assertExpressionEvaluatable("import java.util.Map; Map.Entry.class");
-    }
-
-    @Test public void
-    testIssue102__4() throws Exception {
-        this.assertCompilationUnitMainReturnsTrue((
-            ""
-            + "class A$B {}\n"
-            + "public class Main {\n"
-            + "    public static boolean main() {\n"
-            + "        return A$B.class.getName().equals(\"A$B\");\n"
-            + "    }\n"
-            + "}\n"
-        ), "Main");
-    }
-
-    @Test public void
-    testIssue102__5() throws Exception {
-        this.assertCompilationUnitMainReturnsTrue((
-            ""
-            + "class A$$B {}\n"
-            + "public class Main {\n"
-            + "    public static boolean main() {\n"
-            + "        new A$$B();\n"
-            + "        return A$$B.class.getName().equals(\"A$$B\");\n"
-            + "    }\n"
-            + "}\n"
-        ), "Main");
-    }
-
-    @Test public void
-    testIssue102__6() throws Exception {
-        this.assertCompilationUnitMainReturnsTrue((
-            ""
-            + "class A$B { class C$D {} }\n"
-            + "public class Main {\n"
-            + "    public static boolean main() {\n"
-            + "        return A$B.C$D.class.getName().equals(\"A$B$C$D\");\n"
-            + "    }\n"
-            + "}\n"
-        ), "Main");
-    }
-
-    @Test public void
-    testIssue102__7() throws Exception {
-        this.assertCompilationUnitUncookable((
-            ""
-            + "class A$B { class C$D {} }\n"
-            + "public class Main {\n"
-            + "    public static boolean main() {\n"
-            + "        return A$B$C$D.class.getName().equals(\"A$B$C$D\");\n"
-            + "    }\n"
-            + "}\n"
-        ));
-    }
-
-    @Test public void
-    testIssue102__8() throws Exception {
-        CompileUnit unit1 = new CompileUnit("demo.pkg1", "A$$1", (
-            ""
-            + "package demo.pkg1;\n"
-            + "import demo.pkg2.*;\n"
-            + "public class A$$1 {\n"
-            + "    public static String main() { return B$1.hello(); }\n"
-            + "    public static String hello() { return \"HELLO\"; }\n"
-            + "}"
-        ));
-        CompileUnit unit2 = new CompileUnit("demo.pkg2", "B$1", (
-            ""
-            + "package demo.pkg2;\n"
-            + "import demo.pkg1.*;\n"
-            + "public class B$1 {\n"
-            + "    public static String hello() { return \"HELLO\" /*A$$1.hello()*/; }\n"
-            + "}"
-        ));
-
-        ClassLoader
-        classLoader = this.compile(Thread.currentThread().getContextClassLoader(), unit1, unit2);
-
-        Assert.assertEquals(
-            "HELLO",
-            classLoader.loadClass("demo.pkg1.A$$1").getMethod("main").invoke(null)
-        );
-    }
-
-    @Test public void
-    testIssue126() throws Exception {
-
-        if (CommonsCompilerTestSuite.JVM_VERSION < 8) return;
-
-        ISimpleCompiler s = this.compilerFactory.newSimpleCompiler();
-        s.setSourceVersion(8);
-        s.setTargetVersion(8);
-        s.cook((
-            ""
-            + "package issue126;\n"
-            + "\n"
-            + "public interface BaseTestable {\n"
-            + "   public void test();\n"
-            + "}\n"
-            + "\n"
-            + "public interface Testable extends BaseTestable {\n"
-            + "   @Override\n"
-            + "   default public void test() {\n"
-            + "      System.out.println(\"test\");\n"
-            + "   }\n"
-            + "}\n"
-            + "\n"
-            + "public class Test implements Testable {\n"
-            + "   //blank implementation\n"
-            + "}\n"
-        ));
-
-        Assert.assertNotNull(s.getClassLoader().loadClass("issue126.Test").getConstructor().newInstance());
-    }
-
-    @Test public void
-    testIssue144() throws Exception {
-        this.assertScriptCookable("int a = 7, b = 5; Object o = new Object[] { a,     b     };");
-        this.assertScriptCookable("int a = 7, b = 5; Object o = new Object[] { a < b, b     };");
-        this.assertScriptCookable("int a = 7, b = 5; Object o = new Object[] { a,     b > a };");
-        this.assertScriptCookable("int a = 7, b = 5; Object o = new Object[] { a < b, b > a };");
-        this.assertScriptCookable("import java.util.Map; Map<Long, Long> a;");
-    }
-
-    @Test public void
-    testPullRequest146() throws Exception {
-        this.assertCompilationUnitCookable((
-            ""
-            + "public class JaninoTest {\n"
-            + "    public int func(int v) {\n"
-            + "        long local_var0 = 0;\n"
-            + "        switch (v) {\n"
-            + "            case 0:\n"
-            + "                long local_var1 = 1;\n"
-            + "                local_var0 = local_var1;\n"
-            + "                break;\n"
-            + "\n"
-            + "            default:\n"
-            + "                long local_var2 = 2;\n"
-            + "                local_var0 = local_var2;\n"
-            + "                break;\n"
-            + "        }\n"
-            + "\n"
-            + "        long local_var3 = 1;\n"
-            + "        if (v % 4 == 0) {\n"
-            + "            local_var3 += 2;\n"
-            + "        }\n"
-            + "        if ((local_var0 + local_var3) % 2 == 0) {\n"
-            + "            return 0;\n"
-            + "        } else {\n"
-            + "            return 1;\n"
-            + "        }\n"
-            + "    }\n"
-            + "}\n"
-        ));
-    }
-
-    @Test public void
-<<<<<<< HEAD
-    testPullRequest148() throws Exception {
-        ISimpleCompiler s = this.compilerFactory.newSimpleCompiler();
-        s.cook((""
-            + "class MyClass {\n"
-            + "    private boolean b1;\n"
-            + "\n"
-            + "    public MyClass(boolean b1) {\n"
-            + "        this.b1 = b1;\n"
-            + "    }\n"
-            + "\n"
-            + "    public Object func(Object i) {\n"
-            + "        final int value_0;\n"
-            + "        // The bug still exist if the if condition is 'true'.\n"
-            + "        // Here we use a variable to make the test more robust,\n"
-            + "        // in case the compiler can eliminate the else branch.\n"
-            + "        if (b1) {\n"
-            + "        } else {\n"
-            + "          int field_0 = 1;\n"
-            + "        }\n"
-            + "        // The second if-else is necessary to trigger the bug.\n"
-            + "        if (b1) {\n"
-            + "        } else {\n"
-            + "          // The bug disappear if it's an int variable.\n"
-            + "          long field_1 = 2;\n"
-            + "        }\n"
-            + "        value_0 = 1;\n"
-            + "\n"
-            + "        // The second final variable is necessary to trigger the bug.\n"
-            + "        final int value_2;\n"
-            + "        if (b1) {\n"
-            + "        } else {\n"
-            + "          int field_2 = 3;\n"
-            + "        }\n"
-            + "        value_2 = 2;\n"
-            + "\n"
-            + "        return null;\n"
-            + "    }\n"
-            + "}\n"
-            + "\n"
-            + "public class JaninoTest {\n"
-            + "    public static Object main() {\n"
-            + "        MyClass c = new MyClass(true);\n"
-            + "        return c.func(null);\n"
-            + "    }\n"
-            + "}\n"
-        ));
-
-        Class clazz = s.getClassLoader().loadClass("JaninoTest");
-        Method m = clazz.getDeclaredMethod("main");
-        Assert.assertNull(m.invoke(null));
-=======
-    testIssue151() throws Exception {
-
-        // The original code was reduced to this snippet:
-        this.assertScriptCookable((
-            "double  a;\n" +       // <= Must be LONG or DOUBLE, and must not be initialized.
-            "boolean b;\n" +       // <= Must be declared *after* "a".
-            "b = true; a = 1;\n" + // <= In *that* order.
-            "System.out.println(b);//if (b) {}\n"
-        ));
->>>>>>> fa86b400
-    }
-
-    public ClassLoader
-    compile(ClassLoader parentClassLoader, CompileUnit... compileUnits) {
-
-        MapResourceFinder sourceFinder = new MapResourceFinder();
-        for (CompileUnit unit : compileUnits) {
-            String stubFileName = unit.pkg.replace(".", "/") + "/" + unit.mainClassName + ".java";
-            sourceFinder.addResource(stubFileName, unit.getCode());
-        }
-
-        // Storage for generated bytecode
-        final Map<String, byte[]> classes = new HashMap<>();
-        // Set up the compiler.
-        ICompiler compiler = this.compilerFactory.newCompiler();
-//        compiler.setClassFileFinder(ClassLoaders.getsResourceAsStream(parentClassLoader));
-        compiler.setClassFileCreator(new MapResourceCreator(classes));
-        compiler.setClassFileFinder(new MapResourceFinder(classes));
-
-        // Compile all sources
-        try {
-            compiler.compile(sourceFinder.resources().toArray(new Resource[0]));
-        } catch (CompileException e) {
-            throw new RuntimeException(e);
-        } catch (IOException e) {
-            throw new RuntimeException(e);
-        }
-
-        // Set up a class loader that finds and defined the generated classes.
-        return new ByteArrayClassLoader(classes, parentClassLoader);
-    }
-
-    interface Supplier<T> { T get(); }
-
-    public
-    class CompileUnit {
-        String               pkg;
-        String               mainClassName;
-        private final String code;
-
-        public
-        CompileUnit(String pkg, String mainClassName, String code) {
-            this.pkg           = pkg;
-            this.mainClassName = mainClassName;
-            this.code          = code;
-        }
-
-        public String
-        getCode() { return this.code; }
-
-        @Override public String
-        toString() { return "CompileUnit{ pkg=" + this.pkg + ", mainClassName='" + this.mainClassName + " }"; }
-    }
-
-    // SUPPRESS CHECKSTYLE Javadoc:2
-    public interface A           { A           theFirstMethod();                           }
-    public interface B extends A { @Override B theFirstMethod(); Object theSecondMethod(); }
-
-    private static void
-    assertUncookableLocation(String expected, ICookable cookable, String text) {
-        try {
-            cookable.cook("FILENAME", text);
-            Assert.fail();
-        } catch (CompileException ce) {
-            Location loc = ce.getLocation();
-            Assert.assertEquals(ce.toString(), expected, String.valueOf(loc));
-        }
-    }
-
-    private static void
-    assertUncookableLocation(String expected, IScriptEvaluator cookable, String... text) {
-        try {
-            if (text.length == 1) {
-                cookable.cook("FILENAME", text[0]);
-            } else {
-                String[] fileNames = new String[text.length];
-                for (int i = 0; i < text.length; i++) fileNames[i] = "FILENAME" + i;
-                cookable.cook(fileNames, text);
-            }
-            Assert.fail();
-        } catch (CompileException ce) {
-            Location loc = ce.getLocation();
-            Assert.assertEquals(expected, String.valueOf(loc));
-        }
-    }
-
-    @Test public void
-    testIssue165() throws Exception {
-        String toCook = (
-            ""
-//            + "public class Test {\n"
-            + "  public static int test() {\n"
-            + "    return com.company.user.Country.get();\n"
-            + "  }\n"
-//            + "}\n"
-        );
-
-        IClassBodyEvaluator eval = this.compilerFactory.newClassBodyEvaluator();
-        eval.cook("generated.java", toCook);
-        Assert.assertEquals(99, eval.getClazz().getMethod("test").invoke(null));
-    }
-}
+
+/*
+ * Janino - An embedded Java[TM] compiler
+ *
+ * Copyright (c) 2001-2010 Arno Unkrig. All rights reserved.
+ *
+ * Redistribution and use in source and binary forms, with or without modification, are permitted provided that the
+ * following conditions are met:
+ *
+ *    1. Redistributions of source code must retain the above copyright notice, this list of conditions and the
+ *       following disclaimer.
+ *    2. Redistributions in binary form must reproduce the above copyright notice, this list of conditions and the
+ *       following disclaimer in the documentation and/or other materials provided with the distribution.
+ *    3. Neither the name of the copyright holder nor the names of its contributors may be used to endorse or promote
+ *       products derived from this software without specific prior written permission.
+ *
+ * THIS SOFTWARE IS PROVIDED BY THE COPYRIGHT HOLDERS AND CONTRIBUTORS "AS IS" AND ANY EXPRESS OR IMPLIED WARRANTIES,
+ * INCLUDING, BUT NOT LIMITED TO, THE IMPLIED WARRANTIES OF MERCHANTABILITY AND FITNESS FOR A PARTICULAR PURPOSE ARE
+ * DISCLAIMED. IN NO EVENT SHALL THE COPYRIGHT HOLDER OR CONTRIBUTORS BE LIABLE FOR ANY DIRECT, INDIRECT, INCIDENTAL,
+ * SPECIAL, EXEMPLARY, OR CONSEQUENTIAL DAMAGES (INCLUDING, BUT NOT LIMITED TO, PROCUREMENT OF SUBSTITUTE GOODS OR
+ * SERVICES; LOSS OF USE, DATA, OR PROFITS; OR BUSINESS INTERRUPTION) HOWEVER CAUSED AND ON ANY THEORY OF LIABILITY,
+ * WHETHER IN CONTRACT, STRICT LIABILITY, OR TORT (INCLUDING NEGLIGENCE OR OTHERWISE) ARISING IN ANY WAY OUT OF THE USE
+ * OF THIS SOFTWARE, EVEN IF ADVISED OF THE POSSIBILITY OF SUCH DAMAGE.
+ */
+
+// SUPPRESS CHECKSTYLE JavadocMethod|MethodName:9999
+
+package org.codehaus.commons.compiler.tests;
+
+import java.io.File;
+import java.io.IOException;
+import java.io.StringReader;
+import java.lang.reflect.Method;
+import java.util.Collection;
+import java.util.HashMap;
+import java.util.Map;
+import java.util.logging.Level;
+import java.util.logging.Logger;
+
+import org.codehaus.commons.compiler.AbstractJavaSourceClassLoader;
+import org.codehaus.commons.compiler.CompileException;
+import org.codehaus.commons.compiler.IClassBodyEvaluator;
+import org.codehaus.commons.compiler.ICompiler;
+import org.codehaus.commons.compiler.ICompilerFactory;
+import org.codehaus.commons.compiler.ICookable;
+import org.codehaus.commons.compiler.IExpressionEvaluator;
+import org.codehaus.commons.compiler.IScriptEvaluator;
+import org.codehaus.commons.compiler.ISimpleCompiler;
+import org.codehaus.commons.compiler.Location;
+import org.codehaus.commons.compiler.tests.bug172.First;
+import org.codehaus.commons.compiler.tests.bug180.UnaryDoubleFunction;
+import org.codehaus.commons.compiler.tests.bug63.IPred;
+import org.codehaus.commons.compiler.tests.bug63.Pred;
+import org.codehaus.commons.compiler.util.reflect.ByteArrayClassLoader;
+import org.codehaus.commons.compiler.util.resource.MapResourceCreator;
+import org.codehaus.commons.compiler.util.resource.MapResourceFinder;
+import org.codehaus.commons.compiler.util.resource.Resource;
+import org.junit.Assert;
+import org.junit.Before;
+import org.junit.Test;
+import org.junit.runner.RunWith;
+import org.junit.runners.Parameterized;
+import org.junit.runners.Parameterized.Parameters;
+
+import util.CommonsCompilerTestSuite;
+import util.TestUtil;
+
+/**
+ * Test cases for the bugs reported on CODEHAUS JIRA (which ceased to exist in 2015) and <a
+ * href="https://github.com/janino-compiler/janino/issues">issues</a> and <a
+ * href="https://github.com/janino-compiler/janino/pulls">pull requests</a> on GITHUB for project JANINO.
+ */
+@RunWith(Parameterized.class) public
+class ReportedBugsTest extends CommonsCompilerTestSuite {
+
+    @Parameters(name = "CompilerFactory={0}") public static Collection<Object[]>
+    compilerFactories() throws Exception {
+        return TestUtil.getCompilerFactoriesForParameters();
+    }
+
+    public
+    ReportedBugsTest(ICompilerFactory compilerFactory) throws Exception {
+        super(compilerFactory);
+    }
+
+    @SuppressWarnings("static-method") // JUNIT does not like it when "setUp()" is STATIC.
+    @Before public void
+    setUp() throws Exception {
+
+        // Optionally print class file disassemblies to the console.
+        if (Boolean.getBoolean("disasm")) {
+            Logger scl = Logger.getLogger("org.codehaus.janino.UnitCompiler");
+//            for (Handler h : scl.getHandlers()) {
+//                h.setLevel(Level.FINEST);
+//            }
+            scl.setLevel(Level.FINEST);
+        }
+    }
+
+    /**
+     * StackOverflowError when using field annotations with enum members.
+     *
+     * @see <a href="https://github.com/janino-compiler/janino/pull/31">GITHUB pull request #31</a>
+     */
+    @Test public void
+    testPullRequest31() throws Exception {
+        this.assertCompilationUnitCookable((
+            ""
+            + "package demo;\n"
+            + "\n"
+            + "import java.io.Serializable;\n"
+            + "import org.codehaus.commons.compiler.tests.annotation.RuntimeRetainedAnnotation2;\n"
+            + "import org.codehaus.commons.compiler.tests.annotation.RuntimeRetainedAnnotation4;\n"
+            + "import static org.codehaus.commons.compiler.tests.annotation.RuntimeRetainedAnnotation4Enum.SECOND;\n"
+            + "\n"
+            + "public class JaninoTestComponent implements Serializable {\n"
+            + "\n"
+            + "    public static final String CONST = \"HOWDY\";\n"
+            + "    private static final long serialVersionUID = 1L;\n"
+            + "\n"
+            + "    @RuntimeRetainedAnnotation2(CONST)\n"
+            + "    protected java.util.Date lastModifiedDate;\n"
+            + "\n"
+            + "    public JaninoTestComponent() {\n"
+            + "            // default constructor;\n"
+            + "    }\n"
+            + "}\n"
+        ));
+    }
+
+    @Test public void
+    testPullRequest46() throws Exception {
+        String params254 = (
+            ""
+            + "long arg000, long arg001, long arg002, long arg003, long arg004, long arg005, long arg006, long arg007, "
+            + "long arg008, long arg009, long arg010, long arg011, long arg012, long arg013, long arg014, long arg015, "
+            + "long arg016, long arg017, long arg018, long arg019, long arg020, long arg021, long arg022, long arg023, "
+            + "long arg024, long arg025, long arg026, long arg027, long arg028, long arg029, long arg030, long arg031, "
+            + "long arg032, long arg033, long arg034, long arg035, long arg036, long arg037, long arg038, long arg039, "
+            + "long arg040, long arg041, long arg042, long arg043, long arg044, long arg045, long arg046, long arg047, "
+            + "long arg048, long arg049, long arg050, long arg051, long arg052, long arg053, long arg054, long arg055, "
+            + "long arg056, long arg057, long arg058, long arg059, long arg060, long arg061, long arg062, long arg063, "
+            + "long arg064, long arg065, long arg066, long arg067, long arg068, long arg069, long arg070, long arg071, "
+            + "long arg072, long arg073, long arg074, long arg075, long arg076, long arg077, long arg078, long arg079, "
+            + "long arg080, long arg081, long arg082, long arg083, long arg084, long arg085, long arg086, long arg087, "
+            + "long arg088, long arg089, long arg090, long arg091, long arg092, long arg093, long arg094, long arg095, "
+            + "long arg096, long arg097, long arg098, long arg099, long arg100, long arg101, long arg102, long arg103, "
+            + "long arg104, long arg105, long arg106, long arg107, long arg108, long arg109, long arg110, long arg111, "
+            + "long arg112, long arg113, long arg114, long arg115, long arg116, long arg117, long arg118, long arg119, "
+            + "long arg120, long arg121, long arg122, long arg123, long arg124, long arg125, long arg126"
+        );
+
+        this.assertClassBodyCookable("public void foo(" + params254 + ") {}");
+        this.assertClassBodyUncookable("public void foo(" + params254 + ", int a) {}");
+        this.assertClassBodyCookable("public static void foo(" + params254 + ", int a) {}");
+        this.assertClassBodyUncookable("public static void foo(" + params254 + ", long a) {}");
+    }
+
+    @Test public void
+    testBug48() throws Exception {
+        this.assertCompilationUnitMainExecutable((
+            ""
+            + "package demo;\n"
+            + "public class Service {\n"
+            + "    public static boolean main() {\n"
+            + "        Broken[] dummy = new Broken[5];\n"
+            + "        return true;\n"
+            + "    }\n"
+            + "    class Broken {\n"
+            + "    }\n"
+            + "}"
+        ), "demo.Service");
+        this.assertCompilationUnitMainExecutable((
+            ""
+            + "package demo;\n"
+            + "public class Service {\n"
+            + "    public static Broken[] main() {\n"
+            + "        return null;\n"
+            + "    }\n"
+            + "}\n"
+            + "class Broken {\n"
+            + "}"
+        ), "demo.Service");
+    }
+
+    @Test public void
+    testBug54a() throws Exception {
+        this.assertScriptReturnsTrue(
+            ""
+            + "String s = \"\";\n"
+            + "try {\n"
+            + "    {\n"
+            + "        s += \"set1\";\n"
+            + "    }\n"
+            + "    {\n"
+            + "        boolean tmp4 = false;\n"
+            + "        if (tmp4) {\n"
+            + "            {\n"
+            + "                s += \"if true\";\n"
+            + "                if (true) return false;\n"
+            + "            }\n"
+            + "        }\n"
+            + "    }\n"
+            + "    {\n"
+            + "        s += \"return\";\n"
+            + "    }\n"
+            + "} catch (Exception e) {\n"
+            + "    s += \"exception\";\n"
+            + "} finally {\n"
+            + "    s +=\"finally\";\n"
+            + "}\n"
+            + "return \"set1returnfinally\".equals(s);"
+        );
+    }
+
+    @Test public void
+    testBug54b() throws Exception {
+        this.assertClassBodyCookable(
+            ""
+            + "void foo() {\n"
+            + "    while (true) {\n"
+            + "        if (true) {\n"
+            + "            break;\n"
+            + "        }\n"
+            + "        return;\n"
+            + "    }\n"
+            + "}\n"
+            + "void bar() {\n"
+            + "    while (true) {\n"
+            + "        {\n"
+            + "            if (true) {\n"
+            + "                break;\n"
+            + "            }\n"
+            + "        }\n"
+            + "        return;\n"
+            + "    }\n"
+            + "}\n"
+        );
+    }
+
+    @Test public void
+    testBug54c() throws Exception {
+        this.assertClassBodyCookable(
+            ""
+            + "void baz1() {\n"
+            + "    for (int i = 0; i < 100;) {\n"
+            + "        {\n"
+            + "            if (true) {\n"
+            + "                break;\n"
+            + "            }\n"
+            + "        }\n"
+            + "        i += 2;\n"
+            + "    }\n"
+            + "}\n"
+        );
+    }
+
+    @Test public void
+    testBug54d() throws Exception {
+        this.assertClassBodyCookable(
+            ""
+            + "void baz2() {\n"
+            + "    for (int i = 0; i < 100; i++) {\n"
+            + "        {\n"
+            + "            if (true) {\n"
+            + "                break;\n"
+            + "            }\n"
+            + "        }\n"
+            + "        i += 2;\n"
+            + "    }\n"
+            + "}\n"
+        );
+    }
+
+    @Test public void
+    testBug54e() throws Exception {
+        this.assertClassBodyCookable(
+            ""
+            + "public void foo() throws Exception {\n"
+            + "    for (int i = 0 ; true; i++) {\n"
+            + "        break;\n"
+            + "    }\n"
+            + "}\n"
+        );
+    }
+
+    @Test public void
+    testBug54f() throws Exception {
+        this.assertClassBodyCookable(
+            ""
+            + "public void foo() throws Exception {\n"
+            + "    for (int i = 0 ; true; i++) {\n"
+            + "        if (true) { break; }\n"
+            + "    }\n"
+            + "}\n"
+        );
+    }
+
+    @Test public void
+    testBug54g() throws Exception {
+        this.assertClassBodyCookable(
+            ""
+            + "public void foo() throws Exception {\n"
+            + "    {\n"
+            + "        try {\n"
+            + "            int i = 0;\n"
+            + "            for (; true;) {\n"
+            + "                try {\n"
+            + "                    {\n"
+            + "                        {\n" // Invoke: break
+            + "                            if (true) { break; }\n"
+            + "                        }\n" // End Invoke: break
+            + "                    }\n"
+            + "                    i++;\n"
+            + "                } finally {}\n"
+            + "                i++;\n"
+            + "            }\n"
+            + "            return;\n"
+            + "        } finally {}\n"
+            + "    }\n"
+            + "}\n"
+        );
+    }
+
+    @Test public void
+    testBug54h() throws Exception {
+        this.assertScriptExecutable(
+            ""
+            + "int c = 5;\n"
+            + "if (c == 5) {\n"
+            + "    if (true) return;\n"
+            + "} else {\n"
+            + "    return;\n"
+            + "}\n"
+            + "int b = 3;\n" // Physically unreachable, but logically reachable, hence not a compile error.
+        );
+    }
+
+    @Test public void
+    testBug55() throws Exception {
+        this.assertCompilationUnitCookable(
+            ""
+            + "class Junk {" + "\n"
+            + "    double[][] x = { { 123.4 } };" + "\n"
+            + "}"
+        );
+    }
+
+    @Test public void
+    testBug56() throws Exception {
+        this.assertScriptCookable(
+            ""
+            + "int dummy3 = 3;\n"
+            + "try {\n"
+            + "    // 3 vars must be declared in try block\n"
+            + "    int dummy5 = 5;\n"
+            + "    int dummy4 = 4;\n"
+            + "    boolean b = true;\n"
+            + "\n"
+            + "    while (b) {\n"
+            + "        try {\n"
+            + "            ++dummy5;\n"                // Optional
+            + "            return;\n"                  // <= Required
+            + "        } catch (Exception ex) {\n"
+            + "            ++dummy5;\n"
+            + "        }\n"
+            + "    }\n"
+            + "} finally {\n"
+            + "    ++dummy3;\n"
+            + "}\n"
+        );
+    }
+
+    @Test public void
+    testBug63() throws Exception {
+        String cnIPred = IPred.class.getCanonicalName();
+        String cnPred  = Pred.class.getCanonicalName();
+        this.assertClassBodyUncookable(
+            ""
+            + "public static boolean main() {\n"
+            + "    " + cnIPred + " p = new " + cnPred + "();\n"
+            + "    return !p.filter();\n" // Comile error, because 'IPred.filter()' throws 'Exception'
+            + "}\n"
+        );
+        this.assertClassBodyMainReturnsTrue(
+            ""
+            + "public static boolean main() {\n"
+            + "    " + cnPred + " p = new " + cnPred + "();\n"
+            + "    return !p.filter();\n"
+            + "}\n"
+        );
+    }
+
+    @Test public void
+    testBug69() throws Exception {
+        this.assertCompilationUnitMainExecutable((
+            ""
+            + "public class Test {\n"
+            + "    public static void main() {\n"
+            + "        Object foo = baz();\n"
+            + "//        System.out.println(\"hello\");\n"
+            + "    }\n"
+            + "    public static Object baz() {\n"
+            + "        final Test test = new Test();\n"
+            + "        return new Foo() {\n"
+            + "            private final void bar() {\n"
+            + "                try {\n"
+            + "                    whee();\n"
+            + "                } catch (Throwable ex) {\n"
+            + "                    throw test.choke();\n"
+            + "                }\n"
+            + "            }\n"
+            + "            private void whee() {\n"
+            + "            }\n"
+            + "        };\n"
+            + "    }\n"
+            + "    public RuntimeException choke() {\n"
+            + "        return new RuntimeException(\"ack\");\n"
+            + "    }\n"
+            + "    private static abstract class Foo {\n"
+            + "    }\n"
+            + "}\n"
+        ), "Test");
+    }
+
+    @Test public void
+    testBug70() throws Exception {
+        this.assertClassBodyCookable(
+            ""
+            + "public String result = \"allow\", email = null, anno = null, cnd = null, transactionID = null;\n"
+            + "public String treeCode(String root) {\n"
+            + "    try {\n"
+            + "        return null;\n"
+            + "    } catch (Exception treeEx) {\n"
+            + "        treeEx.printStackTrace();\n"
+            + "        result = \"allow\";\n"
+            + "    }\n"
+            + "    return result;\n"
+            + "}\n"
+        );
+    }
+
+    @Test public void
+    testBug71() throws Exception {
+        this.assertCompilationUnitMainReturnsTrue((
+            ""
+            + "public class ACI {\n"
+            + "    public static boolean main() {\n"
+            + "        Sub s = new ACI().new Sub(new int[] { 1, 2 });\n"
+            + "        return s.x == 1 && s.y == 2;\n"
+            + "    }\n"
+            + "    class Sub {\n"
+            + "        int x, y;\n"
+            + "        public Sub(int[] a) {\n"
+            + "            this(a[0], a[1]);\n"
+            + "        }\n"
+            + "        public Sub(int x, int y) {\n"
+            + "            this.x = x;\n"
+            + "            this.y = y;\n"
+            + "        }\n"
+            + "    }\n"
+            + "}\n"
+        ), "ACI");
+        this.assertCompilationUnitMainReturnsTrue((
+            ""
+            + "public class SCI {\n"
+            + "    public static boolean main() {\n"
+            + "        Sub s = new SCI().new Sub(1, 2);\n"
+            + "        return s.x == 1 && s.y == 2;\n"
+            + "    }\n"
+            + "    class Sub extends Foo.Subb {\n"
+            + "        public Sub(int x, int y) {\n"
+            + "            new Foo().super(x, y);\n"
+            + "        }\n"
+            + "    }\n"
+            + "}\n"
+            + "class Foo {\n"
+            + "    class Subb {\n"
+            + "        int x, y;\n"
+            + "        public Subb(int x, int y) {\n"
+            + "            this.x = x;\n"
+            + "            this.y = y;\n"
+            + "        }\n"
+            + "    }\n"
+            + "}\n"
+        ), "SCI");
+    }
+
+    @Test public void
+    testBug80() throws Exception {
+        // Expression compilation is said to throw StackOverflowError!?
+        this.assertExpressionUncookable("(10).total >= 100.0 ? 0.0 : 7.95");
+    }
+
+    @Test public void
+    testBug81() throws Exception {
+        // IncompatibleClassChangeError when invoking getClass() on interface references
+        this.assertScriptExecutable(
+            ""
+            + "import java.util.ArrayList;\n"
+            + "import java.util.List;\n"
+            + "\n"
+            + "List list = new ArrayList();\n"
+            + "/*System.out.println(*/list.getClass()/*)*/;\n"
+        );
+    }
+
+    @Test public void
+    testBug99() throws Exception {
+        // ConcurrentModificationException due to instance variable of Class type initialized using a class literal
+        this.assertCompilationUnitCookable("class Test{Class c = String.class;}");
+    }
+
+    @Test public void
+    testBug102() throws Exception {
+        // Static initializers are not executed
+        this.assertCompilationUnitMainReturnsTrue((
+            ""
+            + "public class Test{\n"
+            + "    static String x = \"\";\n"
+            + "    static { x += 0; }\n"
+            + "    static int a = 7;\n"
+            + "    static { x += a; }\n"
+            + "//    static { System.out.println(\"HELLO\"); }\n"
+            + "    public static boolean main() {\n"
+            + "//        System.out.println(\">>>\" + x + \"<<<\");\n"
+            + "        return x.equals(\"07\");\n"
+            + "    }\n"
+            + "}"
+        ), "Test");
+
+        ISimpleCompiler compiler = this.compilerFactory.newSimpleCompiler();
+        compiler.cook(new StringReader("public class Test{static{System.setProperty(\"foo\", \"bar\");}}"));
+        Class<?> testClass = compiler.getClassLoader().loadClass("Test"); // Only loads the class (JLS7 12.2).
+        Assert.assertNull(System.getProperty("foo"));
+        testClass.newInstance(); // Initializes the class (JLS7 12.4).
+        Assert.assertEquals("bar", System.getProperty("foo"));
+        System.getProperties().remove("foo");
+        Assert.assertNull(System.getProperty("foo"));
+    }
+
+    @Test public void
+    testBug105() throws Exception {
+        // Possible to call a method of an enclosing class as if it was a member of an inner class
+        this.assertClassBodyUncookable(
+            ""
+            + "class Price {\n"
+            + "  public int getPriceA() {\n"
+            + "    return 1;\n"
+            + "  }\n"
+            + "\n"
+            + "  public int getPriceB() {\n"
+            + "    return 2;\n"
+            + "  }\n"
+            + "}\n"
+            + "\n"
+            + "Price price;\n"
+            + "\n"
+            + "public int assign() {\n"
+            + "  return price.rate();\n" // This should not compile.
+            + "}\n"
+            + "\n"
+            + "int rate() {\n"
+            + "  return 17;\n"
+            + "}\n"
+        );
+    }
+
+    @Test public void
+    testBug106() throws Exception {
+        this.assertJavaSourceLoadable(new File("src/test/resources/Bug 106"), "b.C3");
+        this.assertCompilationUnitMainReturnsTrue((
+            ""
+            + "class MyFile extends java.io.File {\n"
+            + "    public MyFile() { super(\"/my/file\"); }\n"
+            + "}\n"
+            + "public class Main {\n"
+            + "    public static boolean main() {\n"
+            + "        return 0 == new MyFile().compareTo(new MyFile());\n"
+            + "    }\n"
+            + "}"
+        ), "Main");
+        this.assertScriptReturnsTrue(
+            ""
+            + "StringBuffer sb = new StringBuffer();\n"
+            + "sb.append('(');\n"
+            + "return sb.length() == 1;\n"
+        );
+    }
+
+    @Test public void
+    testBug147() throws Exception {
+        this.assertCompilationUnitCookable(
+            ""
+            + "public class Foo {\n"
+            + "    public static void main(String[] args) {\n"
+            + "        new Object() {\n"
+            + "            Object bar = new Object() {\n"
+            + "                public Object getObject(int i8) {\n"
+            + "                    switch (i8) { case 0: return \"sss\"; }\n"
+            + "                    return null;\n"
+            + "                }\n"
+            + "            };\n"
+            + "        };\n"
+            + "    }\n"
+            + "}"
+        );
+    }
+
+    @Test public void
+    testBug149() throws Exception {
+
+        // JLS7 3.10.6: "aaa\/bbb" contains an invalid escape sequence: "\/".
+        this.assertExpressionUncookable("\"aaa\\/bbb\"");
+    }
+
+    @SuppressWarnings("deprecation") @Test public void
+    testBug157() throws Exception {
+        this.compilerFactory.newExpressionEvaluator().setReturnType(Long.class);
+    }
+
+    @Test public void
+    testBug153_1() throws Exception {
+        this.assertScriptExecutable("Comparable x = 5.0;");
+    }
+
+    @Test public void
+    testBug153_2() throws Exception {
+
+        // JLS7 5.5 says about casting conversion:
+        //
+        //    Casting contexts allow the use of:
+        // ...
+        //     * a boxing conversion (�5.1.7)
+        //
+        // , but obviously (JAVAC) a boxing conversion followed by a widening reference conversion is also
+        // permitted (as for assignment conversion).
+        this.assertScriptExecutable("Comparable x = (Comparable) 5.0;");
+    }
+
+    @Test public void
+    testBug153_3() throws Exception {
+        this.assertScriptExecutable("long x = new Integer(8);");
+    }
+
+    @Test public void
+    testBug153_4() throws Exception {
+
+        // JLS7 5.5 says about casting conversion:
+        //
+        //    Casting contexts allow the use of:
+        // ...
+        //     * an unboxing conversion (�5.1.8)
+        //
+        // , but obviously (JAVAC) an unboxing conversion followed by a widening primitive conversion is also
+        // permitted (as for assignment conversion).
+        this.assertScriptExecutable("long x = (long) new Integer(8);");
+    }
+
+    @Test public void
+    testBug161_1() throws Exception {
+        this.assertCompilationUnitCookable(
+            ""
+            + "public class Test {\n"
+            + "    public static void test2(boolean x, boolean y) {\n"
+            + "        boolean v4 = x || null == null;\n"
+            + "    }\n"
+            + "}\n"
+        );
+    }
+
+    @Test public void
+    testBug161_2() throws Exception {
+        this.assertCompilationUnitCookable(
+            ""
+            + "public class Test\n"
+            + "{\n"
+            + "    boolean bar  = false;\n"
+            + "    public void test() {\n"
+            + "        boolean v4 = bar || null == null;\n"
+            + "    }\n"
+            + "\n"
+            + "    public static void main(String[] args) {\n"
+            + "        new Test().test();\n"
+            + "    }\n"
+            + "}\n"
+        );
+    }
+
+    @Test public void
+    testBug162() throws Exception {
+        this.assertCompilationUnitCookable(
+            ""
+            + "public class BridgeTest {\n"
+            + "\n"
+            + "    public static class Dad {\n"
+            + "        public Object foo() { return 1; } \n"
+            + "    }\n"
+            + "\n"
+            + "    public static class Kid extends Dad {\n"
+            + "        @Override public Double foo() { return 2.3; }\n"
+            + "    }\n"
+            + "\n"
+            + "\n"
+            + "    public static void main() {\n"
+            + "        new Kid().foo();\n"
+            + "    }\n"
+            + "}"
+        );
+    }
+
+    @Test public void
+    testBug163() throws Exception {
+        this.assertClassBodyCookable(
+            ""
+            + "import java.io.*;\n"
+            + "\n"
+            + "public void foo() throws IOException {\n"
+            + "    if (true) {\n"
+            + "        try {\n"
+            + "            if (false) {\n"
+            + "                throw new IOException(\"my exc\");\n"
+            + "            }\n"
+            + "            System.out.println(\"xyz\");\n" // <= At least one stmt.
+            + "\n"
+            + "        } catch (IOException e) {\n"        // <= "Catch clause is unreachable"
+            + "            throw new java.lang.RuntimeException(e);\n"
+            + "        }\n"
+            + "    }\n"
+            + "}"
+        );
+    }
+
+    @Test public void
+    testBug169() throws Exception {
+        // SUPPRESS CHECKSTYLE LineLength:94
+        this.assertCompilationUnitCookable(
+            ""
+            + "import java.util.*;\n"
+            + "\n"
+            + "class Test2 {\n"
+            + "    final Object fld1 = \"\";\n"
+            + "    public void bind(final Object param2) {\n"
+            + "        fld1.hashCode();\n"
+            + "        final Object lvar3 = param2;\n"
+            + "        new Object() {\n"
+            + "            {\n"
+            + "                fld1.hashCode();\n"
+            + "                param2.hashCode();\n"
+            + "            }\n"
+            + "            final Object fld4 = fld1.hashCode() + param2.hashCode() + lvar3.hashCode();\n"
+            + "            public void meth(final Object parm5) {\n"
+            + "                fld1.hashCode();\n"
+            + "                param2.hashCode();\n"
+            + "                lvar3.hashCode();\n"
+            + "                fld4.hashCode();\n"
+            + "                parm5.hashCode();\n"
+            + "                final Object lvar5a = null;\n"
+            + "                final Object lvar6 = new Object() {\n"
+            + "                    void meth() {\n"
+            + "                        fld1.hashCode();\n"
+            + "                        param2.hashCode();\n"
+            + "                        lvar3.hashCode();\n"
+            + "                        fld4.hashCode();\n"
+            + "                        parm5.hashCode();\n"
+            + "                    }\n"
+            + "                    final Object fld7 = fld1.hashCode() + param2.hashCode() + lvar3.hashCode() + fld4.hashCode() + parm5.hashCode() + lvar5a.hashCode() /*+ SNO lvar6.hashCode()*/;\n"
+            + "                    private void dummy() { throw new AssertionError(lvar5a); }\n"
+            + "                    Object fld8 = new Object() {\n"
+            + "                        final Object fld9 = fld1.hashCode() + /*param2.hashCode() + lvar3.hashCode() +*/ fld4.hashCode() + /*parm5.hashCode() + lvar5a.hashCode() + lvar6.hashCode()*/ + fld7.hashCode() + fld8.hashCode();\n"
+            + "                        public void apply(final Object parm10) {\n"
+            + "                            fld1.hashCode();\n"
+            + "    // Unknown var or type  param2.hashCode();\n"
+            + "    // Unknown var or type  lvar3.hashCode();\n"
+            + "                            fld4.hashCode();\n"
+            + "    // Unknown var or type  parm5.hashCode();\n"
+            + "    // Unknown var or type  lvar5a.hashCode();\n"
+            + "    // Unknown var or type  lvar6.hashCode();\n"
+            + "                            fld7.hashCode();\n"
+            + "                            fld8.hashCode();\n"
+            + "                            fld9.hashCode();\n"
+            + "                            parm10.hashCode();\n"
+            + "                            final Object lvar11 = null;\n"
+            + "                            final Object lvar12 = new Object() {\n"
+            + "                                final Object fld13 = fld1.hashCode() + fld4.hashCode() + fld7.hashCode() + fld8.hashCode();\n"
+            + "                                public void meth(final Object parm14) {\n"
+            + "                                    fld1.hashCode();\n"
+            + "            // Unknown var or type  param2.hashCode();\n"
+            + "            // Unknown var or type  lvar3.hashCode();\n"
+            + "                                    fld4.hashCode();\n"
+            + "            // Unknown var or type  parm5.hashCode();\n"
+            + "            // Unknown var or type  lvar6.hashCode();\n"
+            + "                                    fld7.hashCode();\n"
+            + "                                    fld8.hashCode();\n"
+            + "                                    fld9.hashCode();\n"
+            + "                                    parm10.hashCode();\n"
+            + "                                    lvar11.hashCode();\n"
+            + "                        // SNO      lvar12.hashCode();\n"
+            + "                                    fld13.hashCode();\n"
+            + "                                    parm14.hashCode();\n"
+            + "                                    final Object lvar15 = fld1.hashCode() + fld4.hashCode() + fld7.hashCode() + fld8.hashCode();\n"
+            + "                                    new Object() {\n"
+            + "                                        void meth() {\n"
+            + "                                            fld1.hashCode();\n"
+            + "                   // Unknown var or type   param2.hashCode();\n"
+            + "                   // Unknown var or type   lvar3.hashCode();\n"
+            + "                                            fld4.hashCode();\n"
+            + "                   // Unknown var or type   parm5.hashCode();\n"
+            + "                   // Unknown var or type   lvar6.hashCode();\n"
+            + "                                            fld7.hashCode();\n"
+            + "                                            fld8.hashCode();\n"
+            + "                                            fld9.hashCode();\n"
+            + "                                            parm10.hashCode();\n"
+            + "                                            lvar11.hashCode();\n"
+            + "                          // SNO            lvar12.hashCode();\n"
+            + "                                            fld13.hashCode();\n"
+            + "                                            parm14.hashCode();\n"
+            + "                                            lvar15.hashCode();\n"
+            + "                                        }\n"
+            + "                                    };\n"
+            + "                                }\n"
+            + "                            };\n"
+            + "                        }\n"
+            + "                    };\n"
+            + "                };\n"
+            + "            }\n"
+            + "        };\n"
+            + "    }\n"
+            + "}\n"
+        );
+    }
+
+    @Test public void
+    testBug172() throws Exception {
+        String cnFirst = First.class.getCanonicalName();
+        this.assertCompilationUnitCookable(
+            ""
+            + "public class Base {\n"
+            + "\n"
+            + "    public String foo = \"foo_field\";\n"
+            + "\n"
+            + "    static Object obj = new " + cnFirst + "();\n"
+            + "    static int ref = ((" + cnFirst + ") obj).field1;\n"
+            + "}\n"
+        );
+    }
+
+    @Test public void
+    testBug179() throws Exception {
+        IExpressionEvaluator ee = this.compilerFactory.newExpressionEvaluator();
+        ee.setExpressionType(Object[].class);
+        ee.cook("new Object[] { 1, \"foo\", 3, 4 }");
+    }
+
+    @Test public void
+    testBug180() throws Exception {
+
+//        System.out.println(System.getProperty("java.version"));
+        String interfaceName = UnaryDoubleFunction.class.getCanonicalName();
+        String script        = (
+            ""
+            + "package test.compiled;\n"
+            + "import static java.lang.Math.*;\n"
+            + "public final class JaninoCompiledFastexpr1 implements " + interfaceName + " {\n"
+            + "    public double evaluate(double x) {\n"
+            + "        return (2 + (7-5) * 3.14159 * x + sin(0));\n"
+            + "    }\n"
+            + "}"
+        );
+        ISimpleCompiler sc = this.compilerFactory.newSimpleCompiler();
+        sc.cook(script);
+    }
+
+    @Test public void
+    testBug182() throws Exception {
+        this.assertExpressionCookable("System.currentTimeMillis() == 7 ? Double.valueOf(1) : Float.valueOf(2)");
+    }
+
+    @Test public void
+    testBug184() throws Exception {
+        this.assertCompilationUnitCookable(
+            ""
+            + "public class Test {\n"
+            + "    public void foo() {\n"
+//            + "        byte a = 1;\n"
+//            + "        if (true) {\n"
+            + "            Label: {\n"
+            + "                if (false) {\n"
+            + "                    break Label;\n"
+            + "                }\n"
+            + "                if (true) {\n"
+            + "                    break Label;\n"
+            + "                }\n"
+            + "            }\n"
+//            + "        }\n"
+            + "    }\n"
+            + "}\n"
+        );
+    }
+
+    /**
+     * <a href="https://github.com/janino-compiler/janino/issues/6">Issue #6: Assertion error for public static final
+     * field declaration</a>
+     */
+    @Test public void
+    testIssue6() throws Exception {
+        this.assertCompilationUnitCookable(
+            ""
+            + "public enum MyEnum {\n"
+            + "  A, B;\n"
+            + "  Object notAnEnumConstant = new Object();\n"
+            + "}\n"
+        );
+    }
+
+    /**
+     * <a href="https://github.com/janino-compiler/janino/issues/53">Issue #53: Cannot compile enums</a>
+     * @throws Exception
+     */
+    @Test public void
+    testIssue53() throws Exception {
+        AbstractJavaSourceClassLoader jscl = this.compilerFactory.newJavaSourceClassLoader();
+
+        jscl.setSourcePath(new File[] { new File("src/test/resources/issue53") });
+
+        String cfid      = this.compilerFactory.getId();
+        String fieldName = (
+            "org.codehaus.janino".equals(cfid)               ? "ENUM$VALUES" :
+            "org.codehaus.commons.compiler.jdk".equals(cfid) ? "$VALUES"     :
+            "???"
+        );
+
+        Assert.assertTrue(jscl.loadClass("pkg1.Enum1").getDeclaredField(fieldName).getType().isArray());
+        Assert.assertTrue(jscl.loadClass("pkg2.Enum1").getDeclaredField(fieldName).getType().isArray());
+    }
+
+    /**
+     * <a href="https://github.com/janino-compiler/janino/issues/65">Issue #65:Compilation Error Messages Generated by
+     * JDK</a>
+     */
+    @Test public void
+    testIssue65() throws Exception {
+        ReportedBugsTest.assertUncookableLocation(
+            "File 'FILENAME', Line 5, Column 9",
+            this.compilerFactory.newSimpleCompiler(),
+            (
+                ""
+                + "public class Example {\n"
+                + "    public static void main(String[] unused) {\n"
+                + "\n"
+                + "\n"
+                + "        )\n"
+                + "\n"
+                + "\n"
+                + "    }\n"
+                + "\n"
+                + "\n"
+                + "}\n"
+            )
+        );
+    }
+
+    @Test public void
+    testIssue65_tabWidth() throws Exception {
+        ReportedBugsTest.assertUncookableLocation(
+            "File 'FILENAME', Line 5, Column 25",
+            this.compilerFactory.newSimpleCompiler(),
+            (
+                ""
+                + "public class Example {\n"
+                + "    public static void main(String[] unused) {\n"
+                + "\n"
+                + "\n"
+                + "  \t\t\t)\n" // <= Three TABs expand to 3x8=24 columns
+                + "\n"
+                + "\n"
+                + "    }\n"
+                + "\n"
+                + "\n"
+                + "}\n"
+            )
+        );
+    }
+
+    @Test public void
+    testIssue65_classBodyEvaluator() throws Exception {
+        ReportedBugsTest.assertUncookableLocation(
+            "File 'FILENAME', Line 4, Column 5",
+            this.compilerFactory.newClassBodyEvaluator(),
+            (
+                ""
+                + "public static void main(String[] unused) {\n"
+                + "\n"
+                + "\n"
+                + "    )\n"
+                + "\n"
+                + "\n"
+                + "}\n"
+            )
+        );
+    }
+
+    @Test public void
+    testIssue65_scriptEvaluator() throws Exception {
+        ReportedBugsTest.assertUncookableLocation(
+            "File 'FILENAME', Line 1, Column 7",
+            this.compilerFactory.newScriptEvaluator(),
+            "      )   \n"
+        );
+    }
+
+    @Test public void
+    testIssue65_scriptEvaluators() throws Exception {
+        ReportedBugsTest.assertUncookableLocation(
+            "File 'FILENAME2', Line 4, Column 7",
+            this.compilerFactory.newScriptEvaluator(),
+            ";",
+            "   ;",
+            "   \r \n \r\n      )" // <= FILENAME2
+        );
+    }
+
+    @Test public void
+    testIssue69_IncompatibleClassChangeError_when_evaluating_against_janino9plus() throws Exception {
+
+        try {
+            IExpressionEvaluator ee = this.compilerFactory.newExpressionEvaluator();
+
+            if (this.isJdk && CommonsCompilerTestSuite.JVM_VERSION < 8) return;
+            ee.setSourceVersion(8);
+            ee.setTargetVersion(8);
+
+            ee.cook("java.util.stream.Stream.of(1, 2, 3).toArray()");
+            Assert.assertArrayEquals(new Object[] { 1, 2, 3 }, (Object[]) ee.evaluate());
+        } catch (CompileException ce) {
+            if (ce.getMessage().contains("only available for target version")) return;
+            throw ce;
+        }
+    }
+
+//    @Test public void
+//    testIssue69() throws Exception {
+//
+//        if (CommonsCompilerTestSuite.JVM_VERSION < 8) return;
+//
+//        IExpressionEvaluator ee = this.compilerFactory.newExpressionEvaluator();
+//        ee.cook("java.util.stream.Stream.of(1, 2, 3)");
+//        Assert.assertEquals("xxx", ee.evaluate());
+//    }
+
+    @Test public void
+    testIssue73_Operator_Ampersand_not_defined_on_types_java_lang_Integer_int() throws Exception {
+        this.assertExpressionCookable("new Integer(1)&2");
+    }
+
+    /**
+     * <a href="https://github.com/janino-compiler/janino/issues/47">Issue #47: UnitCompiler fails with
+     * CompileException when parent interface method is overridden in child interface with subtype return type</a>
+     */
+    @Test public void
+    testIssue47() throws Exception {
+        ISimpleCompiler s = this.compilerFactory.newSimpleCompiler();
+        s.setDebuggingInformation(true, true, true);
+        s.cook(
+            ""
+            + "package pkg;\n"
+            + "\n"
+            + "import org.codehaus.commons.compiler.tests.ReportedBugsTest.B;\n"
+            + "\n"
+            + "public class D {\n"
+            + "    public Object one(B b) {\n"
+            + "       return b.theFirstMethod().theSecondMethod();\n"
+            + "    }\n"
+            + "}\n"
+        );
+        s.getClassLoader().loadClass("pkg.D");
+    }
+
+    /**
+     * <a href="https://github.com/janino-compiler/janino/issues/90">Issue #90: "Incompatible expression types" or
+     * verification errors when using ternary expressions with null in one branch</a>
+     */
+    @Test public void
+    testIssue90() throws Exception {
+        this.assertExpressionEvaluatesTrue("1 == (false ? null : 1)");
+        this.assertScriptExecutable("boolean cond = true; Integer result = cond ? null : 1;");
+    }
+
+    /**
+     * <a href="https://github.com/janino-compiler/janino/issues/102">Issue #102: "$" in class name can't be handled by
+     * janino</a>
+     */
+    @Test public void
+    testIssue102__1() throws Exception {
+        this.assertExpressionEvaluatable("import java.util.Map; Map.class");
+    }
+
+    @Test public void
+    testIssue102__2() throws Exception {
+        this.assertExpressionEvaluatable("import java.util.Map; Map.Entry.class");
+    }
+
+    @Test public void
+    testIssue102__4() throws Exception {
+        this.assertCompilationUnitMainReturnsTrue((
+            ""
+            + "class A$B {}\n"
+            + "public class Main {\n"
+            + "    public static boolean main() {\n"
+            + "        return A$B.class.getName().equals(\"A$B\");\n"
+            + "    }\n"
+            + "}\n"
+        ), "Main");
+    }
+
+    @Test public void
+    testIssue102__5() throws Exception {
+        this.assertCompilationUnitMainReturnsTrue((
+            ""
+            + "class A$$B {}\n"
+            + "public class Main {\n"
+            + "    public static boolean main() {\n"
+            + "        new A$$B();\n"
+            + "        return A$$B.class.getName().equals(\"A$$B\");\n"
+            + "    }\n"
+            + "}\n"
+        ), "Main");
+    }
+
+    @Test public void
+    testIssue102__6() throws Exception {
+        this.assertCompilationUnitMainReturnsTrue((
+            ""
+            + "class A$B { class C$D {} }\n"
+            + "public class Main {\n"
+            + "    public static boolean main() {\n"
+            + "        return A$B.C$D.class.getName().equals(\"A$B$C$D\");\n"
+            + "    }\n"
+            + "}\n"
+        ), "Main");
+    }
+
+    @Test public void
+    testIssue102__7() throws Exception {
+        this.assertCompilationUnitUncookable((
+            ""
+            + "class A$B { class C$D {} }\n"
+            + "public class Main {\n"
+            + "    public static boolean main() {\n"
+            + "        return A$B$C$D.class.getName().equals(\"A$B$C$D\");\n"
+            + "    }\n"
+            + "}\n"
+        ));
+    }
+
+    @Test public void
+    testIssue102__8() throws Exception {
+        CompileUnit unit1 = new CompileUnit("demo.pkg1", "A$$1", (
+            ""
+            + "package demo.pkg1;\n"
+            + "import demo.pkg2.*;\n"
+            + "public class A$$1 {\n"
+            + "    public static String main() { return B$1.hello(); }\n"
+            + "    public static String hello() { return \"HELLO\"; }\n"
+            + "}"
+        ));
+        CompileUnit unit2 = new CompileUnit("demo.pkg2", "B$1", (
+            ""
+            + "package demo.pkg2;\n"
+            + "import demo.pkg1.*;\n"
+            + "public class B$1 {\n"
+            + "    public static String hello() { return \"HELLO\" /*A$$1.hello()*/; }\n"
+            + "}"
+        ));
+
+        ClassLoader
+        classLoader = this.compile(Thread.currentThread().getContextClassLoader(), unit1, unit2);
+
+        Assert.assertEquals(
+            "HELLO",
+            classLoader.loadClass("demo.pkg1.A$$1").getMethod("main").invoke(null)
+        );
+    }
+
+    @Test public void
+    testIssue126() throws Exception {
+
+        if (CommonsCompilerTestSuite.JVM_VERSION < 8) return;
+
+        ISimpleCompiler s = this.compilerFactory.newSimpleCompiler();
+        s.setSourceVersion(8);
+        s.setTargetVersion(8);
+        s.cook((
+            ""
+            + "package issue126;\n"
+            + "\n"
+            + "public interface BaseTestable {\n"
+            + "   public void test();\n"
+            + "}\n"
+            + "\n"
+            + "public interface Testable extends BaseTestable {\n"
+            + "   @Override\n"
+            + "   default public void test() {\n"
+            + "      System.out.println(\"test\");\n"
+            + "   }\n"
+            + "}\n"
+            + "\n"
+            + "public class Test implements Testable {\n"
+            + "   //blank implementation\n"
+            + "}\n"
+        ));
+
+        Assert.assertNotNull(s.getClassLoader().loadClass("issue126.Test").getConstructor().newInstance());
+    }
+
+    @Test public void
+    testIssue144() throws Exception {
+        this.assertScriptCookable("int a = 7, b = 5; Object o = new Object[] { a,     b     };");
+        this.assertScriptCookable("int a = 7, b = 5; Object o = new Object[] { a < b, b     };");
+        this.assertScriptCookable("int a = 7, b = 5; Object o = new Object[] { a,     b > a };");
+        this.assertScriptCookable("int a = 7, b = 5; Object o = new Object[] { a < b, b > a };");
+        this.assertScriptCookable("import java.util.Map; Map<Long, Long> a;");
+    }
+
+    @Test public void
+    testPullRequest146() throws Exception {
+        this.assertCompilationUnitCookable((
+            ""
+            + "public class JaninoTest {\n"
+            + "    public int func(int v) {\n"
+            + "        long local_var0 = 0;\n"
+            + "        switch (v) {\n"
+            + "            case 0:\n"
+            + "                long local_var1 = 1;\n"
+            + "                local_var0 = local_var1;\n"
+            + "                break;\n"
+            + "\n"
+            + "            default:\n"
+            + "                long local_var2 = 2;\n"
+            + "                local_var0 = local_var2;\n"
+            + "                break;\n"
+            + "        }\n"
+            + "\n"
+            + "        long local_var3 = 1;\n"
+            + "        if (v % 4 == 0) {\n"
+            + "            local_var3 += 2;\n"
+            + "        }\n"
+            + "        if ((local_var0 + local_var3) % 2 == 0) {\n"
+            + "            return 0;\n"
+            + "        } else {\n"
+            + "            return 1;\n"
+            + "        }\n"
+            + "    }\n"
+            + "}\n"
+        ));
+    }
+
+    @Test public void
+    testIssue151() throws Exception {
+
+        // The original code was reduced to this snippet:
+        this.assertScriptCookable((
+            "double  a;\n" +       // <= Must be LONG or DOUBLE, and must not be initialized.
+            "boolean b;\n" +       // <= Must be declared *after* "a".
+            "b = true; a = 1;\n" + // <= In *that* order.
+            "System.out.println(b);//if (b) {}\n"
+        ));
+    }
+
+    public ClassLoader
+    compile(ClassLoader parentClassLoader, CompileUnit... compileUnits) {
+
+        MapResourceFinder sourceFinder = new MapResourceFinder();
+        for (CompileUnit unit : compileUnits) {
+            String stubFileName = unit.pkg.replace(".", "/") + "/" + unit.mainClassName + ".java";
+            sourceFinder.addResource(stubFileName, unit.getCode());
+        }
+
+        // Storage for generated bytecode
+        final Map<String, byte[]> classes = new HashMap<>();
+        // Set up the compiler.
+        ICompiler compiler = this.compilerFactory.newCompiler();
+//        compiler.setClassFileFinder(ClassLoaders.getsResourceAsStream(parentClassLoader));
+        compiler.setClassFileCreator(new MapResourceCreator(classes));
+        compiler.setClassFileFinder(new MapResourceFinder(classes));
+
+        // Compile all sources
+        try {
+            compiler.compile(sourceFinder.resources().toArray(new Resource[0]));
+        } catch (CompileException e) {
+            throw new RuntimeException(e);
+        } catch (IOException e) {
+            throw new RuntimeException(e);
+        }
+
+        // Set up a class loader that finds and defined the generated classes.
+        return new ByteArrayClassLoader(classes, parentClassLoader);
+    }
+
+    interface Supplier<T> { T get(); }
+
+    public
+    class CompileUnit {
+        String               pkg;
+        String               mainClassName;
+        private final String code;
+
+        public
+        CompileUnit(String pkg, String mainClassName, String code) {
+            this.pkg           = pkg;
+            this.mainClassName = mainClassName;
+            this.code          = code;
+        }
+
+        public String
+        getCode() { return this.code; }
+
+        @Override public String
+        toString() { return "CompileUnit{ pkg=" + this.pkg + ", mainClassName='" + this.mainClassName + " }"; }
+    }
+
+    // SUPPRESS CHECKSTYLE Javadoc:2
+    public interface A           { A           theFirstMethod();                           }
+    public interface B extends A { @Override B theFirstMethod(); Object theSecondMethod(); }
+
+    private static void
+    assertUncookableLocation(String expected, ICookable cookable, String text) {
+        try {
+            cookable.cook("FILENAME", text);
+            Assert.fail();
+        } catch (CompileException ce) {
+            Location loc = ce.getLocation();
+            Assert.assertEquals(ce.toString(), expected, String.valueOf(loc));
+        }
+    }
+
+    private static void
+    assertUncookableLocation(String expected, IScriptEvaluator cookable, String... text) {
+        try {
+            if (text.length == 1) {
+                cookable.cook("FILENAME", text[0]);
+            } else {
+                String[] fileNames = new String[text.length];
+                for (int i = 0; i < text.length; i++) fileNames[i] = "FILENAME" + i;
+                cookable.cook(fileNames, text);
+            }
+            Assert.fail();
+        } catch (CompileException ce) {
+            Location loc = ce.getLocation();
+            Assert.assertEquals(expected, String.valueOf(loc));
+        }
+    }
+
+    @Test public void
+    testIssue165() throws Exception {
+        String toCook = (
+            ""
+//            + "public class Test {\n"
+            + "  public static int test() {\n"
+            + "    return com.company.user.Country.get();\n"
+            + "  }\n"
+//            + "}\n"
+        );
+
+        IClassBodyEvaluator eval = this.compilerFactory.newClassBodyEvaluator();
+        eval.cook("generated.java", toCook);
+        Assert.assertEquals(99, eval.getClazz().getMethod("test").invoke(null));
+    }
+}